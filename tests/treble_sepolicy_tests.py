--- conflicted
+++ resolved
@@ -308,15 +308,10 @@
          "ViolatorAttributes": TestViolatorAttributes}
 
 if __name__ == '__main__':
-<<<<<<< HEAD
-    usage = "treble_sepolicy_tests.py -f nonplat_file_contexts -f "
-    usage +="plat_file_contexts -p policy [--test test] [--help]"
-=======
     usage = "treble_sepolicy_tests.py -l out/host/linux-x86/lib64 "
     usage += "-f nonplat_file_contexts -f plat_file_contexts "
     usage += "-p curr_policy -b base_policy -o old_policy "
     usage +="-m mapping file [--test test] [--help]"
->>>>>>> 91d398d8
     parser = OptionParser(option_class=MultipleOption, usage=usage)
     parser.add_option("-b", "--basepolicy", dest="basepolicy", metavar="FILE")
     parser.add_option("-f", "--file_contexts", dest="file_contexts",
