--- conflicted
+++ resolved
@@ -169,11 +169,8 @@
 allow dumpstate debugfs_trace_marker:file getattr;
 allow dumpstate atrace_exec:file rx_file_perms;
 
-<<<<<<< HEAD
 # Access to /data/media.
 # This should be removed if sdcardfs is modified to alter the secontext for its
 # accesses to the underlying FS.
 allow dumpstate media_rw_data_file:dir getattr;
-=======
-allow dumpstate proc_interrupts:file r_file_perms;
->>>>>>> 5423db6e
+allow dumpstate proc_interrupts:file r_file_perms;