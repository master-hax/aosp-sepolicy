--- conflicted
+++ resolved
@@ -47,7 +47,9 @@
 
 allow drmserver drmserver_service:service_manager add;
 
-<<<<<<< HEAD
+# /oem access
+allow drmserver oemfs:file r_file_perms;
+
 # Audited locally.
 service_manager_local_audit_domain(drmserver)
 auditallow drmserver {
@@ -56,8 +58,4 @@
     -system_server_service
 }:service_manager find;
 
-selinux_check_access(drmserver)
-=======
-# /oem access
-allow drmserver oemfs:file r_file_perms;
->>>>>>> 0a20b57f
+selinux_check_access(drmserver)