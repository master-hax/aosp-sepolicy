--- conflicted
+++ resolved
@@ -80,7 +80,9 @@
 
 allow mediaserver mediaserver_service:service_manager add;
 
-<<<<<<< HEAD
+# /oem access
+allow mediaserver oemfs:file r_file_perms;
+
 # Audited locally.
 service_manager_local_audit_domain(mediaserver)
 auditallow mediaserver {
@@ -101,8 +103,4 @@
     decrypt
     finalizeDecryptUnit
     pread
-};
-=======
-# /oem access
-allow mediaserver oemfs:file r_file_perms;
->>>>>>> 0a20b57f
+};