# mediaserver - multimedia daemon
type mediaserver, domain;
type mediaserver_exec, exec_type, file_type;

typeattribute mediaserver mlstrustedsubject;

net_domain(mediaserver)
init_daemon_domain(mediaserver)
unix_socket_connect(mediaserver, property, init)

r_dir_file(mediaserver, sdcard_type)

binder_use(mediaserver)
binder_call(mediaserver, binderservicedomain)
binder_call(mediaserver, appdomain)
binder_service(mediaserver)

allow mediaserver self:process execmem;
allow mediaserver kernel:system module_request;
allow mediaserver media_data_file:dir create_dir_perms;
allow mediaserver media_data_file:file create_file_perms;
allow mediaserver app_data_file:dir search;
allow mediaserver app_data_file:file rw_file_perms;
allow mediaserver sdcard_type:file write;
allow mediaserver gpu_device:chr_file rw_file_perms;
allow mediaserver video_device:dir r_dir_perms;
allow mediaserver video_device:chr_file rw_file_perms;
allow mediaserver audio_device:dir r_dir_perms;
allow mediaserver tee_device:chr_file rw_file_perms;
allow mediaserver audio_prop:property_service set;

# Access audio devices at all.
allow mediaserver audio_device:chr_file rw_file_perms;

# XXX Label with a specific type?
allow mediaserver sysfs:file rw_file_perms;

# Read resources from open apk files passed over Binder.
allow mediaserver apk_data_file:file { read getattr };
allow mediaserver asec_apk_file:file { read getattr };

# Read /data/data/com.android.providers.telephony files passed over Binder.
allow mediaserver radio_data_file:file { read getattr };

# Use pipes passed over Binder from app domains.
allow mediaserver appdomain:fifo_file { getattr read write };

# Access camera device.
allow mediaserver camera_device:chr_file rw_file_perms;
allow mediaserver rpmsg_device:chr_file rw_file_perms;

# Inter System processes communicate over named pipe (FIFO)
allow mediaserver system_server:fifo_file r_file_perms;

# Camera data
r_dir_file(mediaserver, camera_data_file)
r_dir_file(mediaserver, media_rw_data_file)

# Grant access to audio files to mediaserver
allow mediaserver audio_data_file:dir ra_dir_perms;
allow mediaserver audio_data_file:file create_file_perms;

# Read/[write] to /proc/net/xt_qtaguid/ctrl and /dev/xt_qtaguid
allow mediaserver qtaguid_proc:file rw_file_perms;
allow mediaserver qtaguid_device:chr_file r_file_perms;

# Allow abstract socket connection
allow mediaserver rild:unix_stream_socket { connectto read write setopt };

# Needed on some devices for playing DRM protected content,
# but seems expected and appropriate for all devices.
unix_socket_connect(mediaserver, drmserver, drmserver)

# Needed on some devices for playing audio on paired BT device,
# but seems appropriate for all devices.
unix_socket_connect(mediaserver, bluetooth, bluetooth)

# Connect to tee service.
allow mediaserver tee:unix_stream_socket connectto;

allow mediaserver mediaserver_service:service_manager add;

# /oem access
<<<<<<< HEAD
allow mediaserver oemfs:file r_file_perms;

# Audited locally.
service_manager_local_audit_domain(mediaserver)
auditallow mediaserver {
    service_manager_type
    -drmserver_service
    -mediaserver_service
    -system_server_service
    -surfaceflinger_service
}:service_manager find;

use_drmservice(mediaserver)
allow mediaserver drmserver:drmservice {
    consumeRights
    setPlaybackStatus
    openDecryptSession
    closeDecryptSession
    initializeDecryptUnit
    decrypt
    finalizeDecryptUnit
    pread
};
=======
allow mediaserver oemfs:dir search;
allow mediaserver oemfs:file r_file_perms;
>>>>>>> 7a527cd1
<|MERGE_RESOLUTION|>--- conflicted
+++ resolved
@@ -81,7 +81,7 @@
 allow mediaserver mediaserver_service:service_manager add;
 
 # /oem access
-<<<<<<< HEAD
+allow mediaserver oemfs:dir search;
 allow mediaserver oemfs:file r_file_perms;
 
 # Audited locally.
@@ -104,8 +104,4 @@
     decrypt
     finalizeDecryptUnit
     pread
-};
-=======
-allow mediaserver oemfs:dir search;
-allow mediaserver oemfs:file r_file_perms;
->>>>>>> 7a527cd1
+};