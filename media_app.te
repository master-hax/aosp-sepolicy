--- conflicted
+++ resolved
@@ -13,15 +13,5 @@
 # Stat /cache/backup
 allow media_app cache_backup_file:file getattr;
 allow media_app cache_backup_file:dir getattr;
-<<<<<<< HEAD
-# Create download files.
-allow media_app download_file:dir create_dir_perms;
-allow media_app download_file:file create_file_perms;
-# Allow platform apps to mark platform app data files as download files
-relabelto_domain(media_app)
-allow media_app app_data_file:dir relabelfrom;
-allow media_app download_file:dir relabelto;
-=======
->>>>>>> b0d47c89
 
 # inherits from platformappdomain.te