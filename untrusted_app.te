###
### Untrusted apps.
###
### This file defines the rules for untrusted apps.
### Apps are labeled based on mac_permissions.xml (maps signer and
### optionally package name to seinfo value) and seapp_contexts (maps UID
### and optionally seinfo value to domain for process and type for data
### directory).  The untrusted_app domain is the default assignment in
### seapp_contexts for any app with UID between APP_AID (10000)
### and AID_ISOLATED_START (99000) if the app has no specific seinfo
### value as determined from mac_permissions.xml.  In current AOSP, this
### domain is assigned to all non-system apps as well as to any system apps
### that are not signed by the platform key.  To move
### a system app into a specific domain, add a signer entry for it to
### mac_permissions.xml and assign it one of the pre-existing seinfo values
### or define and use a new seinfo value in both mac_permissions.xml and
### seapp_contexts.
###
### untrusted_app includes all the appdomain rules, plus the
### additional following rules:
###

type untrusted_app, domain;
app_domain(untrusted_app)
net_domain(untrusted_app)
bluetooth_domain(untrusted_app)

# Some apps ship with shared libraries and binaries that they write out
# to their sandbox directory and then execute.
allow untrusted_app app_data_file:file { rx_file_perms execmod };

allow untrusted_app tun_device:chr_file rw_file_perms;

# ASEC
allow untrusted_app asec_apk_file:file r_file_perms;
# Execute libs in asec containers.
allow untrusted_app asec_public_file:file { execute execmod };

# Allow the allocation and use of ptys
# Used by: https://play.google.com/store/apps/details?id=jackpal.androidterm
create_pty(untrusted_app)

# Used by Finsky / Android "Verify Apps" functionality when
# running "adb install foo.apk".
# TODO: Long term, we don't want apps probing into shell data files.
# Figure out a way to remove these rules.
allow untrusted_app shell_data_file:file r_file_perms;
allow untrusted_app shell_data_file:dir r_dir_perms;

# b/18504118: Allow reads from /data/anr/traces.txt
# TODO: We shouldn't be allowing all untrusted_apps to read
# this file. This is only needed for the GMS feedback agent.
# See also b/18340553. GMS runs as untrusted_app, and
# it's too late to change the domain it runs in.
# This line needs to be deleted.
allow untrusted_app anr_data_file:file r_file_perms;

# Read and write system app data files passed over Binder.
# Motivating case was /data/data/com.android.settings/cache/*.jpg for
# cropping or taking user photos.
allow untrusted_app system_app_data_file:file { read write getattr };

#
# Rules migrated from old app domains coalesced into untrusted_app.
# This includes what used to be media_app, shared_app, and release_app.
#

# Access /dev/mtp_usb.
allow untrusted_app mtp_device:chr_file rw_file_perms;

# Access to /data/media.
allow untrusted_app media_rw_data_file:dir create_dir_perms;
allow untrusted_app media_rw_data_file:file create_file_perms;

# Write to /cache.
allow untrusted_app cache_file:dir create_dir_perms;
allow untrusted_app cache_file:file create_file_perms;

allow untrusted_app drmserver_service:service_manager find;
allow untrusted_app mediaserver_service:service_manager find;
allow untrusted_app nfc_service:service_manager find;
allow untrusted_app radio_service:service_manager find;
allow untrusted_app surfaceflinger_service:service_manager find;
allow untrusted_app app_api_service:service_manager find;

# TODO: remove this once priv-apps are no longer running in untrusted_app
allow untrusted_app system_api_service:service_manager find;

# TODO: remove and replace with specific package that accesses this
allow untrusted_app persistent_data_block_service:service_manager find;

# Allow verifier to access staged apks.
allow untrusted_app { apk_tmp_file apk_private_tmp_file }:dir r_dir_perms;
allow untrusted_app { apk_tmp_file apk_private_tmp_file }:file r_file_perms;

# limit untrusted_apps access to MAC address ioctl
# MAC address is SIOCGIFHWADDR 0x8927
# from include/uapi/linux/sockios.h
# #define SIOCGIFHWADDR 0x8927 /* Get hardware address */
# Other general 0x89** ioctls should continue to be allowed.
# 0x8B00 from wireless extensions driver and is used by chrome to
# determine if wifi is present
# from include/uapi/linux/wireless.h:
# #define SIOCSIWCOMMIT 0x8B00 /* Commit pending changes to driver */
allow untrusted_app self:{ rawip_socket tcp_socket udp_socket } { 0x8900-0x8926 0x8928-0x89ff 0x8b00 };

# Allow GMS core to access perfprofd output, which is stored
# in /data/misc/perfprofd/. GMS core will need to list all
# data stored in that directory to process them one by one.
userdebug_or_eng(`
  allow untrusted_app perfprofd_data_file:file r_file_perms;
  allow untrusted_app perfprofd_data_file:dir r_dir_perms;
')

<<<<<<< HEAD
=======
# Programs routinely attempt to scan through /system, looking
# for files. Suppress the denials when they occur.
dontaudit untrusted_app exec_type:file getattr;

>>>>>>> b5dc7665
###
### neverallow rules
###

# Receive or send uevent messages.
neverallow untrusted_app domain:netlink_kobject_uevent_socket *;

# Receive or send generic netlink messages
neverallow untrusted_app domain:netlink_socket *;

# Too much leaky information in debugfs. It's a security
# best practice to ensure these files aren't readable.
neverallow untrusted_app debugfs:file read;

# Do not allow untrusted apps to register services.
# Only trusted components of Android should be registering
# services.
neverallow untrusted_app service_manager_type:service_manager add;

# Do not allow untrusted_apps to connect to the property service
# or set properties. b/10243159
neverallow untrusted_app property_socket:sock_file write;
neverallow untrusted_app init:unix_stream_socket connectto;
neverallow untrusted_app property_type:property_service set;

# Do not allow untrusted_app to be assigned mlstrustedsubject.
# This would undermine the per-user isolation model being
# enforced via levelFrom=user in seapp_contexts and the mls
# constraints.  As there is no direct way to specify a neverallow
# on attribute assignment, this relies on the fact that fork
# permission only makes sense within a domain (hence should
# never be granted to any other domain within mlstrustedsubject)
# and untrusted_app is allowed fork permission to itself.
neverallow untrusted_app mlstrustedsubject:process fork;

# Do not allow untrusted_app to hard link to any files.
# In particular, if untrusted_app links to other app data
# files, installd will not be able to guarantee the deletion
# of the linked to file. Hard links also contribute to security
# bugs, so we want to ensure untrusted_app never has this
# capability.
neverallow untrusted_app file_type:file link;<|MERGE_RESOLUTION|>--- conflicted
+++ resolved
@@ -112,13 +112,10 @@
   allow untrusted_app perfprofd_data_file:dir r_dir_perms;
 ')
 
-<<<<<<< HEAD
-=======
 # Programs routinely attempt to scan through /system, looking
 # for files. Suppress the denials when they occur.
 dontaudit untrusted_app exec_type:file getattr;
 
->>>>>>> b5dc7665
 ###
 ### neverallow rules
 ###
