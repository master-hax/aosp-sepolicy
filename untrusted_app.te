###
### Untrusted apps.
###
### This file defines the rules for untrusted apps.
### Apps are labeled based on mac_permissions.xml (maps signer and
### optionally package name to seinfo value) and seapp_contexts (maps UID
### and optionally seinfo value to domain for process and type for data
### directory).  The untrusted_app domain is the default assignment in
### seapp_contexts for any app with UID between APP_AID (10000)
### and AID_ISOLATED_START (99000) if the app has no specific seinfo
### value as determined from mac_permissions.xml.  In current AOSP, this
### domain is assigned to all non-system apps as well as to any system apps
### that are not signed by the platform key.  To move
### a system app into a specific domain, add a signer entry for it to
### mac_permissions.xml and assign it one of the pre-existing seinfo values
### or define and use a new seinfo value in both mac_permissions.xml and
### seapp_contexts.
###
### untrusted_app includes all the appdomain rules, plus the
### additional following rules:
###

type untrusted_app, domain;
app_domain(untrusted_app)
net_domain(untrusted_app)
bluetooth_domain(untrusted_app)

# Some apps ship with shared libraries and binaries that they write out
# to their sandbox directory and then execute.
allow untrusted_app app_data_file:file { rx_file_perms execmod };

# Third party vpn apps receive an open tun fd from the framework for
# device traffic. Do not allow untrusted app to directly open tun_device
allow untrusted_app tun_device:chr_file { read write getattr ioctl append };

# ASEC
allow untrusted_app asec_apk_file:file r_file_perms;
# Execute libs in asec containers.
allow untrusted_app asec_public_file:file { execute execmod };

# Allow the allocation and use of ptys
# Used by: https://play.google.com/store/apps/details?id=jackpal.androidterm
create_pty(untrusted_app)

# Used by Finsky / Android "Verify Apps" functionality when
# running "adb install foo.apk".
# TODO: Long term, we don't want apps probing into shell data files.
# Figure out a way to remove these rules.
allow untrusted_app shell_data_file:file r_file_perms;
allow untrusted_app shell_data_file:dir r_dir_perms;

# Read and write system app data files passed over Binder.
# Motivating case was /data/data/com.android.settings/cache/*.jpg for
# cropping or taking user photos.
allow untrusted_app system_app_data_file:file { read write getattr };

#
# Rules migrated from old app domains coalesced into untrusted_app.
# This includes what used to be media_app, shared_app, and release_app.
#

# Access /dev/mtp_usb.
allow untrusted_app mtp_device:chr_file rw_file_perms;

# Access to /data/media.
allow untrusted_app media_rw_data_file:dir create_dir_perms;
allow untrusted_app media_rw_data_file:file create_file_perms;

# Traverse into /mnt/media_rw for bypassing FUSE daemon
# TODO: narrow this to just MediaProvider
allow untrusted_app mnt_media_rw_file:dir search;

<<<<<<< HEAD
# Write to /cache.
allow untrusted_app cache_file:dir create_dir_perms;
allow untrusted_app cache_file:file create_file_perms;

# allow cts to query all services
allow untrusted_app servicemanager:service_manager list;

=======
>>>>>>> f1203bf0
allow untrusted_app drmserver_service:service_manager find;
allow untrusted_app mediaserver_service:service_manager find;
allow untrusted_app nfc_service:service_manager find;
allow untrusted_app radio_service:service_manager find;
allow untrusted_app surfaceflinger_service:service_manager find;
allow untrusted_app app_api_service:service_manager find;

# Allow verifier to access staged apks.
allow untrusted_app { apk_tmp_file apk_private_tmp_file }:dir r_dir_perms;
allow untrusted_app { apk_tmp_file apk_private_tmp_file }:file r_file_perms;

# only allow unprivileged socket ioctl commands
allow untrusted_app self:{ rawip_socket tcp_socket udp_socket } unpriv_sock_ioctls;

# Allow GMS core to access perfprofd output, which is stored
# in /data/misc/perfprofd/. GMS core will need to list all
# data stored in that directory to process them one by one.
userdebug_or_eng(`
  allow untrusted_app perfprofd_data_file:file r_file_perms;
  allow untrusted_app perfprofd_data_file:dir r_dir_perms;
')

# gdbserver for ndk-gdb ptrace attaches to app process.
allow untrusted_app self:process ptrace;

# Programs routinely attempt to scan through /system, looking
# for files. Suppress the denials when they occur.
dontaudit untrusted_app exec_type:file getattr;

###
### neverallow rules
###

# Receive or send uevent messages.
neverallow untrusted_app domain:netlink_kobject_uevent_socket *;

# Receive or send generic netlink messages
neverallow untrusted_app domain:netlink_socket *;

# Too much leaky information in debugfs. It's a security
# best practice to ensure these files aren't readable.
neverallow untrusted_app debugfs:file read;

# Do not allow untrusted apps to register services.
# Only trusted components of Android should be registering
# services.
neverallow untrusted_app service_manager_type:service_manager add;

# Do not allow untrusted_apps to connect to the property service
# or set properties. b/10243159
neverallow untrusted_app property_socket:sock_file write;
neverallow untrusted_app init:unix_stream_socket connectto;
neverallow untrusted_app property_type:property_service set;

# Do not allow untrusted_app to be assigned mlstrustedsubject.
# This would undermine the per-user isolation model being
# enforced via levelFrom=user in seapp_contexts and the mls
# constraints.  As there is no direct way to specify a neverallow
# on attribute assignment, this relies on the fact that fork
# permission only makes sense within a domain (hence should
# never be granted to any other domain within mlstrustedsubject)
# and untrusted_app is allowed fork permission to itself.
neverallow untrusted_app mlstrustedsubject:process fork;

# Do not allow untrusted_app to hard link to any files.
# In particular, if untrusted_app links to other app data
# files, installd will not be able to guarantee the deletion
# of the linked to file. Hard links also contribute to security
# bugs, so we want to ensure untrusted_app never has this
# capability.
neverallow untrusted_app file_type:file link;

# Do not allow untrusted_app to access network MAC address file
neverallow untrusted_app sysfs_mac_address:file no_rw_file_perms;

# Do not allow untrusted app to directly open tun_device
neverallow untrusted_app tun_device:chr_file open;

# Do not allow untrusted_app access to /cache
neverallow untrusted_app cache_file:dir ~{ r_dir_perms };
neverallow untrusted_app cache_file:file ~{ read getattr };<|MERGE_RESOLUTION|>--- conflicted
+++ resolved
@@ -70,16 +70,9 @@
 # TODO: narrow this to just MediaProvider
 allow untrusted_app mnt_media_rw_file:dir search;
 
-<<<<<<< HEAD
-# Write to /cache.
-allow untrusted_app cache_file:dir create_dir_perms;
-allow untrusted_app cache_file:file create_file_perms;
-
 # allow cts to query all services
 allow untrusted_app servicemanager:service_manager list;
 
-=======
->>>>>>> f1203bf0
 allow untrusted_app drmserver_service:service_manager find;
 allow untrusted_app mediaserver_service:service_manager find;
 allow untrusted_app nfc_service:service_manager find;
