# Domain where the postinstall program runs during the update.
# Extend the permissions in this domain to allow this program to access other
# files needed by the specific device on your device's sepolicy directory.
type postinstall, domain;

# Allow postinstall to write to its stdout/stderr when redirected via pipes to
# update_engine.
allow postinstall update_engine_common:fd use;
allow postinstall update_engine_common:fifo_file rw_file_perms;

# Allow postinstall to read and execute directories and files in the same
# mounted location.
allow postinstall postinstall_file:file rx_file_perms;
allow postinstall postinstall_file:lnk_file r_file_perms;
allow postinstall postinstall_file:dir r_dir_perms;

# Allow postinstall to execute the shell or other system executables.
allow postinstall shell_exec:file rx_file_perms;
allow postinstall system_file:file rx_file_perms;
allow postinstall toolbox_exec:file rx_file_perms;

#
# For OTA dexopt.
#

# Allow postinstall scripts to talk to the system server.
binder_use(postinstall)
binder_call(postinstall, system_server)

# Need to talk to the otadexopt service.
allow postinstall otadexopt_service:service_manager find;

<<<<<<< HEAD
domain_auto_trans(postinstall, otapreopt_chroot_exec, otapreopt_chroot)
=======
# No domain other than update_engine and recovery (via update_engine_sideload)
# should transition to postinstall, as it is only meant to run during the
# update.
neverallow { domain -update_engine -recovery } postinstall:process { transition dyntransition };
>>>>>>> 0f41c34e
<|MERGE_RESOLUTION|>--- conflicted
+++ resolved
@@ -30,11 +30,9 @@
 # Need to talk to the otadexopt service.
 allow postinstall otadexopt_service:service_manager find;
 
-<<<<<<< HEAD
 domain_auto_trans(postinstall, otapreopt_chroot_exec, otapreopt_chroot)
-=======
+
 # No domain other than update_engine and recovery (via update_engine_sideload)
 # should transition to postinstall, as it is only meant to run during the
 # update.
-neverallow { domain -update_engine -recovery } postinstall:process { transition dyntransition };
->>>>>>> 0f41c34e
+neverallow { domain -update_engine -recovery } postinstall:process { transition dyntransition };