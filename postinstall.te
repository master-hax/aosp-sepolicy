--- conflicted
+++ resolved
@@ -19,11 +19,6 @@
 allow postinstall system_file:file rx_file_perms;
 allow postinstall toolbox_exec:file rx_file_perms;
 
-<<<<<<< HEAD
-# No domain other than update_engine should transition to postinstall, as it is
-# only meant to run during the update.
-neverallow { domain -update_engine } postinstall:process { transition dyntransition };
-
 #
 # For OTA dexopt.
 #
@@ -34,9 +29,8 @@
 
 # Need to talk to the otadexopt service.
 allow postinstall otadexopt_service:service_manager find;
-=======
+
 # No domain other than update_engine and recovery (via update_engine_sideload)
 # should transition to postinstall, as it is only meant to run during the
 # update.
-neverallow { domain -update_engine -recovery } postinstall:process { transition dyntransition };
->>>>>>> d63084d3
+neverallow { domain -update_engine -recovery } postinstall:process { transition dyntransition };