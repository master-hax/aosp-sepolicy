--- conflicted
+++ resolved
@@ -74,14 +74,12 @@
 allow priv_app sysfs_zram:dir search;
 allow priv_app sysfs_zram:file r_file_perms;
 
-<<<<<<< HEAD
 # access the mac address
 allowxperm priv_app self:udp_socket ioctl SIOCGIFHWADDR;
-=======
+
 # Allow GMS core to communicate with update_engine for A/B update.
 binder_call(priv_app, update_engine)
 allow priv_app update_engine_service:service_manager find;
->>>>>>> 42baca01
 
 ###
 ### neverallow rules
