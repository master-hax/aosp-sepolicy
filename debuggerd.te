# debugger interface
type debuggerd, domain, domain_deprecated;
type debuggerd_exec, exec_type, file_type;

init_daemon_domain(debuggerd)
typeattribute debuggerd mlstrustedsubject;
allow debuggerd self:capability { dac_override sys_ptrace chown kill fowner setuid setgid };
allow debuggerd self:capability2 { syslog };
allow debuggerd domain:dir r_dir_perms;
allow debuggerd domain:file r_file_perms;
allow debuggerd domain:lnk_file read;
<<<<<<< HEAD
allow debuggerd { domain -init -ueventd -watchdogd -healthd -adbd -keystore }:process { ptrace getattr };
=======
allow debuggerd {
  domain
  -adbd
  -debuggerd
  -healthd
  -init
  -keystore
  -ueventd
  -watchdogd
}:process { ptrace getattr };
security_access_policy(debuggerd)
>>>>>>> f627abdd
allow debuggerd tombstone_data_file:dir rw_dir_perms;
allow debuggerd tombstone_data_file:file create_file_perms;
allow debuggerd shared_relro_file:dir r_dir_perms;
allow debuggerd shared_relro_file:file r_file_perms;
allow debuggerd domain:process { sigstop sigkill signal };
allow debuggerd exec_type:file r_file_perms;
# Access app library
allow debuggerd system_data_file:file open;
# Allow debuggerd to redirect a dump_backtrace request to itself.
# This only happens on 64 bit systems, where all requests go to the 64 bit
# debuggerd and get redirected to the 32 bit debuggerd if the process is 32 bit.

allow debuggerd { audioserver cameraserver drmserver inputflinger mediacodec mediadrmserver mediaextractor mediaserver sdcardd surfaceflinger }:debuggerd dump_backtrace;

# Connect to system_server via /data/system/ndebugsocket.
unix_socket_connect(debuggerd, system_ndebug, system_server)

userdebug_or_eng(`
  allow debuggerd input_device:dir r_dir_perms;
  allow debuggerd input_device:chr_file rw_file_perms;
')

# logd access
read_logd(debuggerd)

# Check SELinux permissions.
selinux_check_access(debuggerd)<|MERGE_RESOLUTION|>--- conflicted
+++ resolved
@@ -9,9 +9,6 @@
 allow debuggerd domain:dir r_dir_perms;
 allow debuggerd domain:file r_file_perms;
 allow debuggerd domain:lnk_file read;
-<<<<<<< HEAD
-allow debuggerd { domain -init -ueventd -watchdogd -healthd -adbd -keystore }:process { ptrace getattr };
-=======
 allow debuggerd {
   domain
   -adbd
@@ -22,8 +19,6 @@
   -ueventd
   -watchdogd
 }:process { ptrace getattr };
-security_access_policy(debuggerd)
->>>>>>> f627abdd
 allow debuggerd tombstone_data_file:dir rw_dir_perms;
 allow debuggerd tombstone_data_file:file create_file_perms;
 allow debuggerd shared_relro_file:dir r_dir_perms;
