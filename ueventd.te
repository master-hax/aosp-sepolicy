# ueventd seclabel is specified in init.rc since
# it lives in the rootfs and has no unique file type.
type ueventd, domain, domain_deprecated;
tmpfs_domain(ueventd)

# TODO: why is ueventd using __kmsg__ when it should just create
# and use /dev/kmsg instead?
type_transition ueventd device:chr_file klog_device "__kmsg__";
allow ueventd klog_device:chr_file { create open write unlink };

allow ueventd self:capability { chown mknod net_admin setgid fsetid sys_rawio dac_override fowner };
allow ueventd device:file create_file_perms;
allow ueventd device:chr_file rw_file_perms;
<<<<<<< HEAD
r_dir_file(ueventd, sysfs_type)
r_dir_file(ueventd, rootfs)
allow ueventd sysfs:file w_file_perms;
=======
allow ueventd sysfs:file rw_file_perms;
allow ueventd sysfs_usb:file w_file_perms;
>>>>>>> 80fdf2aa
allow ueventd sysfs_hwrandom:file w_file_perms;
allow ueventd sysfs_zram_uevent:file w_file_perms;
allow ueventd sysfs_type:{ file lnk_file } { relabelfrom relabelto setattr getattr };
allow ueventd sysfs_type:dir { relabelfrom relabelto setattr r_dir_perms };
allow ueventd sysfs_devices_system_cpu:file rw_file_perms;
allow ueventd tmpfs:chr_file rw_file_perms;
allow ueventd dev_type:dir create_dir_perms;
allow ueventd dev_type:lnk_file { create unlink };
allow ueventd dev_type:chr_file { getattr create setattr unlink };
allow ueventd dev_type:blk_file { getattr relabelfrom relabelto create setattr unlink };
allow ueventd self:netlink_kobject_uevent_socket create_socket_perms_no_ioctl;
allow ueventd efs_file:dir search;
allow ueventd efs_file:file r_file_perms;

# Get SELinux enforcing status.
r_dir_file(ueventd, selinuxfs)

# Use setfscreatecon() to label /dev directories and files.
allow ueventd self:process setfscreate;

#####
##### neverallow rules
#####

# ueventd must never set properties, otherwise deadlocks may occur.
# https://android-review.googlesource.com/#/c/133120/6/init/devices.cpp@941
# No writing to the property socket, connecting to init, or setting properties.
neverallow ueventd property_socket:sock_file write;
neverallow ueventd init:unix_stream_socket connectto;
neverallow ueventd property_type:property_service set;

# Restrict ueventd access on block devices to maintenence operations.
neverallow ueventd dev_type:blk_file ~{ getattr relabelfrom relabelto create setattr unlink };

# Only relabelto as we would never want to relabelfrom kmem_device
neverallow ueventd kmem_device:chr_file ~{ getattr create setattr unlink relabelto };<|MERGE_RESOLUTION|>--- conflicted
+++ resolved
@@ -11,14 +11,10 @@
 allow ueventd self:capability { chown mknod net_admin setgid fsetid sys_rawio dac_override fowner };
 allow ueventd device:file create_file_perms;
 allow ueventd device:chr_file rw_file_perms;
-<<<<<<< HEAD
 r_dir_file(ueventd, sysfs_type)
 r_dir_file(ueventd, rootfs)
 allow ueventd sysfs:file w_file_perms;
-=======
-allow ueventd sysfs:file rw_file_perms;
 allow ueventd sysfs_usb:file w_file_perms;
->>>>>>> 80fdf2aa
 allow ueventd sysfs_hwrandom:file w_file_perms;
 allow ueventd sysfs_zram_uevent:file w_file_perms;
 allow ueventd sysfs_type:{ file lnk_file } { relabelfrom relabelto setattr getattr };
