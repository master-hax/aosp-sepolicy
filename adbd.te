--- conflicted
+++ resolved
@@ -101,13 +101,12 @@
 allow adbd mnt_user_file:dir r_dir_perms;
 allow adbd mnt_user_file:lnk_file r_file_perms;
 
-<<<<<<< HEAD
 # Access to /data/media.
 # This should be removed if sdcardfs is modified to alter the secontext for its
 # accesses to the underlying FS.
 allow adbd media_rw_data_file:dir create_dir_perms;
 allow adbd media_rw_data_file:file create_file_perms;
-=======
+
 ###
 ### Neverallow rules
 ###
@@ -116,5 +115,4 @@
 # transitions to the shell domain. In particular, we never want
 # to see a transition from adbd to su (aka "adb root")
 neverallow adbd { domain -shell }:process transition;
-neverallow adbd { domain userdebug_or_eng(`-su') }:process dyntransition;
->>>>>>> c09ae490
+neverallow adbd { domain userdebug_or_eng(`-su') }:process dyntransition;