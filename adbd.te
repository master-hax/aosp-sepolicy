# adbd seclabel is specified in init.rc since
# it lives in the rootfs and has no unique file type.
type adbd, domain, mlstrustedsubject;

userdebug_or_eng(`
  allow adbd self:process setcurrent;
  allow adbd su:process dyntransition;
')

domain_auto_trans(adbd, shell_exec, shell)

# Do not sanitize the environment or open fds of the shell. Allow signaling
# created processes.
allow adbd shell:process { noatsecure signal };

# Set UID and GID to shell.  Set supplementary groups.
allow adbd self:capability { setuid setgid };

# Drop capabilities from bounding set on user builds.
allow adbd self:capability setpcap;

# Create and use network sockets.
net_domain(adbd)

# Access /dev/android_adb or /dev/usb-ffs/adb/ep0
allow adbd adb_device:chr_file rw_file_perms;
allow adbd functionfs:dir search;
allow adbd functionfs:file rw_file_perms;

# Use a pseudo tty.
allow adbd devpts:chr_file rw_file_perms;

# adb push/pull /data/local/tmp.
allow adbd shell_data_file:dir create_dir_perms;
allow adbd shell_data_file:file create_file_perms;

# adb pull /data/misc/profman.
allow adbd profman_dump_data_file:dir r_dir_perms;
allow adbd profman_dump_data_file:file r_file_perms;

# adb push/pull sdcard.
allow adbd tmpfs:dir search;
allow adbd rootfs:lnk_file r_file_perms;  # /sdcard symlink
allow adbd tmpfs:lnk_file r_file_perms;   # /mnt/sdcard symlink
allow adbd sdcard_type:dir create_dir_perms;
allow adbd sdcard_type:file create_file_perms;

# adb pull /data/anr/traces.txt
allow adbd anr_data_file:dir r_dir_perms;
allow adbd anr_data_file:file r_file_perms;

# Set service.adb.*, sys.powerctl, and sys.usb.ffs.ready properties.
set_prop(adbd, shell_prop)
set_prop(adbd, powerctl_prop)
set_prop(adbd, ffs_prop)

# Access device logging gating property
get_prop(adbd, device_logging_prop)

# Run /system/bin/bu
allow adbd system_file:file rx_file_perms;

# Perform binder IPC to surfaceflinger (screencap)
# XXX Run screencap in a separate domain?
binder_use(adbd)
binder_call(adbd, surfaceflinger)
# b/13188914
allow adbd gpu_device:chr_file rw_file_perms;
allow adbd ion_device:chr_file rw_file_perms;
r_dir_file(adbd, system_file)

# Read /data/misc/adb/adb_keys.
allow adbd adb_keys_file:dir search;
allow adbd adb_keys_file:file r_file_perms;

userdebug_or_eng(`
  # Write debugging information to /data/adb
  # when persist.adb.trace_mask is set
  # https://code.google.com/p/android/issues/detail?id=72895
  allow adbd adb_data_file:dir rw_dir_perms;
  allow adbd adb_data_file:file create_file_perms;
')

# ndk-gdb invokes adb forward to forward the gdbserver socket.
allow adbd { app_data_file autoplay_data_file }:dir search;
allow adbd { app_data_file autoplay_data_file }:sock_file write;
allow adbd { appdomain autoplay_app }:unix_stream_socket connectto;

# ndk-gdb invokes adb pull of app_process, linker, and libc.so.
allow adbd zygote_exec:file r_file_perms;
allow adbd system_file:file r_file_perms;

# Allow pulling the SELinux policy for CTS purposes
allow adbd selinuxfs:dir r_dir_perms;
allow adbd selinuxfs:file r_file_perms;
allow adbd kernel:security read_policy;

allow adbd surfaceflinger_service:service_manager find;
allow adbd bootchart_data_file:dir search;
allow adbd bootchart_data_file:file r_file_perms;

# Allow access to external storage; we have several visible mount points under /storage
# and symlinks to primary storage at places like /storage/sdcard0 and /mnt/user/0/primary
allow adbd storage_file:dir r_dir_perms;
allow adbd storage_file:lnk_file r_file_perms;
allow adbd mnt_user_file:dir r_dir_perms;
allow adbd mnt_user_file:lnk_file r_file_perms;

<<<<<<< HEAD
# Access to /data/media.
# This should be removed if sdcardfs is modified to alter the secontext for its
# accesses to the underlying FS.
allow adbd media_rw_data_file:dir create_dir_perms;
allow adbd media_rw_data_file:file create_file_perms;
=======
r_dir_file(adbd, apk_data_file)

allow adbd rootfs:dir r_dir_perms;
>>>>>>> 56ed8a4d

###
### Neverallow rules
###

# No transitions from adbd to non-shell domains. adbd only ever
# transitions to the shell domain. In particular, we never want
# to see a transition from adbd to su (aka "adb root")
neverallow adbd { domain -shell }:process transition;
neverallow adbd { domain userdebug_or_eng(`-su') }:process dyntransition;<|MERGE_RESOLUTION|>--- conflicted
+++ resolved
@@ -106,17 +106,15 @@
 allow adbd mnt_user_file:dir r_dir_perms;
 allow adbd mnt_user_file:lnk_file r_file_perms;
 
-<<<<<<< HEAD
 # Access to /data/media.
 # This should be removed if sdcardfs is modified to alter the secontext for its
 # accesses to the underlying FS.
 allow adbd media_rw_data_file:dir create_dir_perms;
 allow adbd media_rw_data_file:file create_file_perms;
-=======
+
 r_dir_file(adbd, apk_data_file)
 
 allow adbd rootfs:dir r_dir_perms;
->>>>>>> 56ed8a4d
 
 ###
 ### Neverallow rules
