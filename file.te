--- conflicted
+++ resolved
@@ -43,13 +43,10 @@
 type unlabeled, file_type;
 # Default type for anything under /system.
 type system_file, file_type;
-<<<<<<< HEAD
 # Type for /system/bin/logcat.
 type logcat_exec, exec_type, file_type;
-=======
 # /cores for coredumps on userdebug / eng builds
 type coredump_file, file_type;
->>>>>>> d7e004eb
 # Default type for anything under /data.
 type system_data_file, file_type, data_file_type;
 # /data/.layout_version or other installd-created files that
