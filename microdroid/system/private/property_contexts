# property contexts for microdroid
# microdroid only uses much fewer properties than normal Android, so every property is listed as
# an exact entry. The only wildcards are "debug.*", "init.svc_debug_pid.*", "ctl.*", and
# process-dependent properties like "arm64.memtag.*" and "log.tag.*".

debug.         u:object_r:debug_prop:s0 prefix
persist.debug. u:object_r:debug_prop:s0 prefix

init.svc_debug_pid. u:object_r:init_svc_debug_prop:s0 prefix int

ctl.sigstop_on$         u:object_r:ctl_sigstop_prop:s0
ctl.sigstop_off$        u:object_r:ctl_sigstop_prop:s0
ctl.start$              u:object_r:ctl_start_prop:s0
ctl.stop$               u:object_r:ctl_stop_prop:s0
ctl.restart$            u:object_r:ctl_restart_prop:s0
ctl.interface_start$    u:object_r:ctl_interface_start_prop:s0
ctl.interface_stop$     u:object_r:ctl_interface_stop_prop:s0
ctl.interface_restart$  u:object_r:ctl_interface_restart_prop:s0

ctl.start$adbd   u:object_r:ctl_adbd_prop:s0
ctl.stop$adbd    u:object_r:ctl_adbd_prop:s0
ctl.restart$adbd u:object_r:ctl_adbd_prop:s0

ctl.stop$apexd u:object_r:ctl_apexd_prop:s0

ctl.start$apexd-vm      u:object_r:ctl_apexd_vm_prop:s0
ctl.start$apkdmverity   u:object_r:ctl_apkdmverity_prop:s0
ctl.start$seriallogging u:object_r:ctl_seriallogging_prop:s0
ctl.start$zipfuse       u:object_r:ctl_zipfuse_prop:s0

ctl.console     u:object_r:ctl_console_prop:s0
ctl.fuse_       u:object_r:ctl_fuse_prop:s0
ctl.            u:object_r:ctl_default_prop:s0

sys.init.perf_lsm_hooks u:object_r:init_perf_lsm_hooks_prop:s0 exact bool
sys.powerctl            u:object_r:powerctl_prop:s0

service.adb.root u:object_r:shell_prop:s0 exact bool

ro.logd.kernel u:object_r:logd_prop:s0 exact bool
logd.ready     u:object_r:logd_prop:s0 exact bool

ro.config.low_ram u:object_r:build_prop:s0 exact bool

ro.boottime.adbd                      u:object_r:boottime_prop:s0 exact int
ro.boottime.apexd-vm                  u:object_r:boottime_prop:s0 exact int
ro.boottime.apkdmverity               u:object_r:boottime_prop:s0 exact int
ro.boottime.authfs_service            u:object_r:boottime_prop:s0 exact int
ro.boottime.init                      u:object_r:boottime_prop:s0 exact int
ro.boottime.init.cold_boot_wait       u:object_r:boottime_prop:s0 exact int
ro.boottime.init.first_stage          u:object_r:boottime_prop:s0 exact int
ro.boottime.init.modules              u:object_r:boottime_prop:s0 exact int
ro.boottime.init.selinux              u:object_r:boottime_prop:s0 exact int
ro.boottime.logd                      u:object_r:boottime_prop:s0 exact int
ro.boottime.logd-reinit               u:object_r:boottime_prop:s0 exact int
ro.boottime.microdroid_manager        u:object_r:boottime_prop:s0 exact int
ro.boottime.servicemanager            u:object_r:boottime_prop:s0 exact int
ro.boottime.tombstoned                u:object_r:boottime_prop:s0 exact int
ro.boottime.ueventd                   u:object_r:boottime_prop:s0 exact int
ro.boottime.zipfuse                   u:object_r:boottime_prop:s0 exact int

ro.build.fingerprint u:object_r:fingerprint_prop:s0 exact string

<<<<<<< HEAD
hwservicemanager.ready u:object_r:hwservicemanager_prop:s0 exact bool

=======
>>>>>>> 5abe95a6
apexd.status      u:object_r:apexd_prop:s0 exact enum starting activated ready
ro.apex.updatable u:object_r:apexd_prop:s0 exact bool

ro.cold_boot_done u:object_r:cold_boot_done_prop:s0 exact bool

sys.usb.controller     u:object_r:usb_control_prop:s0 exact string
persist.sys.usb.config u:object_r:usb_control_prop:s0 exact string

init.svc.apexd-vm           u:object_r:init_service_status_private_prop:s0 exact string
init.svc.apkdmverity        u:object_r:init_service_status_private_prop:s0 exact string
init.svc.authfs_service     u:object_r:init_service_status_private_prop:s0 exact string
<<<<<<< HEAD
init.svc.hwservicemanager   u:object_r:init_service_status_private_prop:s0 exact string
=======
>>>>>>> 5abe95a6
init.svc.logd               u:object_r:init_service_status_private_prop:s0 exact string
init.svc.logd-reinit        u:object_r:init_service_status_private_prop:s0 exact string
init.svc.microdroid_manager u:object_r:init_service_status_private_prop:s0 exact string
init.svc.servicemanager     u:object_r:init_service_status_private_prop:s0 exact string
init.svc.ueventd            u:object_r:init_service_status_private_prop:s0 exact string
init.svc.zipfuse            u:object_r:init_service_status_private_prop:s0 exact string

init.svc.adbd       u:object_r:init_service_status_prop:s0 exact string
init.svc.tombstoned u:object_r:init_service_status_prop:s0 exact string

ro.boot.adb.enabled                u:object_r:bootloader_prop:s0 exact bool
ro.boot.avb_version                u:object_r:bootloader_prop:s0 exact string
ro.boot.boot_devices               u:object_r:bootloader_prop:s0 exact string
ro.boot.first_stage_console        u:object_r:bootloader_prop:s0 exact string
ro.boot.force_normal_boot          u:object_r:bootloader_prop:s0 exact string
ro.boot.hardware                   u:object_r:bootloader_prop:s0 exact string
ro.boot.logd.enabled               u:object_r:bootloader_prop:s0 exact bool
ro.boot.microdroid.debuggable      u:object_r:bootloader_prop:s0 exact bool
ro.boot.slot_suffix                u:object_r:bootloader_prop:s0 exact string
ro.boot.vbmeta.avb_version         u:object_r:bootloader_prop:s0 exact string
ro.boot.vbmeta.device_state        u:object_r:bootloader_prop:s0 exact string
ro.boot.vbmeta.digest              u:object_r:bootloader_prop:s0 exact string
ro.boot.vbmeta.hash_alg            u:object_r:bootloader_prop:s0 exact string
ro.boot.vbmeta.invalidate_on_error u:object_r:bootloader_prop:s0 exact string
ro.boot.vbmeta.size                u:object_r:bootloader_prop:s0 exact string
ro.boot.verifiedbootstate          u:object_r:bootloader_prop:s0 exact string
ro.boot.veritymode                 u:object_r:bootloader_prop:s0 exact string

ro.baseband   u:object_r:bootloader_prop:s0 exact string
ro.bootloader u:object_r:bootloader_prop:s0 exact string
ro.bootmode   u:object_r:bootloader_prop:s0 exact string
ro.hardware   u:object_r:bootloader_prop:s0 exact string
ro.revision   u:object_r:bootloader_prop:s0 exact string

ro.build.id                     u:object_r:build_prop:s0 exact string
ro.build.version.codename       u:object_r:build_prop:s0 exact string
ro.build.version.release        u:object_r:build_prop:s0 exact string
ro.build.version.sdk            u:object_r:build_prop:s0 exact int
ro.build.version.security_patch u:object_r:build_prop:s0 exact string
ro.debuggable                   u:object_r:build_prop:s0 exact bool
ro.product.cpu.abilist          u:object_r:build_prop:s0 exact string
ro.adb.secure                   u:object_r:build_prop:s0 exact bool

ro.property_service.version u:object_r:property_service_version_prop:s0 exact int

apex_config.done u:object_r:apex_config_prop:s0 exact bool

microdroid_manager.apk_root_hash u:object_r:microdroid_manager_roothash_prop:s0 exact string

dev.mnt.blk.root   u:object_r:dev_mnt_prop:s0 exact string
dev.mnt.blk.vendor u:object_r:dev_mnt_prop:s0 exact string
dev.mnt.dev.root   u:object_r:dev_mnt_prop:s0 exact string
dev.mnt.dev.vendor u:object_r:dev_mnt_prop:s0 exact string

gsid.image_installed  u:object_r:gsid_prop:s0 exact bool
ro.gsid.image_running u:object_r:gsid_prop:s0 exact bool

service.adb.listen_addrs u:object_r:adbd_prop:s0 exact string

persist.adb.wifi.guid  u:object_r:adbd_prop:s0 exact string

log.tag          u:object_r:log_tag_prop:s0 prefix
persist.log.tag  u:object_r:log_tag_prop:s0 prefix

libc.debug.malloc.options u:object_r:libc_debug_prop:s0 exact string
libc.debug.malloc.program u:object_r:libc_debug_prop:s0 exact string
libc.debug.hooks.enable   u:object_r:libc_debug_prop:s0 exact string

arm64.memtag. u:object_r:arm64_memtag_prop:s0 prefix string

persist.sys.timezone u:object_r:timezone_prop:s0 exact string

ro.vndk.version  u:object_r:build_prop:s0 exact string

heapprofd.enable u:object_r:heapprofd_prop:s0 exact bool

# ART properties for CompOS
dalvik.vm.                            u:object_r:dalvik_config_prop:s0 prefix
persist.device_config.runtime_native. u:object_r:device_config_runtime_native_prop:s0 prefix

apexd.payload_metadata.path u:object_r:apexd_payload_metadata_prop:s0 exact string<|MERGE_RESOLUTION|>--- conflicted
+++ resolved
@@ -61,11 +61,6 @@
 
 ro.build.fingerprint u:object_r:fingerprint_prop:s0 exact string
 
-<<<<<<< HEAD
-hwservicemanager.ready u:object_r:hwservicemanager_prop:s0 exact bool
-
-=======
->>>>>>> 5abe95a6
 apexd.status      u:object_r:apexd_prop:s0 exact enum starting activated ready
 ro.apex.updatable u:object_r:apexd_prop:s0 exact bool
 
@@ -77,10 +72,6 @@
 init.svc.apexd-vm           u:object_r:init_service_status_private_prop:s0 exact string
 init.svc.apkdmverity        u:object_r:init_service_status_private_prop:s0 exact string
 init.svc.authfs_service     u:object_r:init_service_status_private_prop:s0 exact string
-<<<<<<< HEAD
-init.svc.hwservicemanager   u:object_r:init_service_status_private_prop:s0 exact string
-=======
->>>>>>> 5abe95a6
 init.svc.logd               u:object_r:init_service_status_private_prop:s0 exact string
 init.svc.logd-reinit        u:object_r:init_service_status_private_prop:s0 exact string
 init.svc.microdroid_manager u:object_r:init_service_status_private_prop:s0 exact string
