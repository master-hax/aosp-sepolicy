--- conflicted
+++ resolved
@@ -151,11 +151,5 @@
 # Service manager
 class service_manager           # userspace
 
-<<<<<<< HEAD
-# hardware service manager      # userspace
-class hwservice_manager
-
-=======
->>>>>>> 5abe95a6
 class drmservice                # userspace
 # FLASK