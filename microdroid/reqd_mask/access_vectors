--- conflicted
+++ resolved
@@ -684,16 +684,6 @@
 	list
 }
 
-<<<<<<< HEAD
-class hwservice_manager
-{
-	add
-	find
-	list
-}
-
-=======
->>>>>>> 5abe95a6
 class drmservice {
 	consumeRights
 	setPlaybackStatus
