# Rules for all domains.

# Allow reaping by init.
allow domain init:process sigchld;

# Read access to properties mapping.
allow domain kernel:fd use;
allow domain tmpfs:file { read getattr };

# Search /storage/emulated tmpfs mount.
allow domain tmpfs:dir r_dir_perms;

# Intra-domain accesses.
allow domain self:process ~{ execmem execstack execheap ptrace };
allow domain self:fd use;
allow domain self:dir r_dir_perms;
allow domain self:lnk_file r_file_perms;
allow domain self:{ fifo_file file } rw_file_perms;
allow domain self:unix_dgram_socket { create_socket_perms sendto };
allow domain self:unix_stream_socket { create_stream_socket_perms connectto };

# Inherit or receive open files from others.
allow domain init:fd use;
allow domain system_server:fd use;

# Connect to adbd and use a socket transferred from it.
# This is used for e.g. adb backup/restore.
allow domain adbd:unix_stream_socket connectto;
allow domain adbd:fd use;
allow domain adbd:unix_stream_socket { getattr getopt read write shutdown };

userdebug_or_eng(`
  # Same as adbd rules above, except allow su to do the same thing
  allow domain su:unix_stream_socket connectto;
  allow domain su:fd use;
  allow domain su:unix_stream_socket { getattr getopt read write shutdown };

  binder_call(domain, su)

  # Running something like "pm dump com.android.bluetooth" requires
  # fifo writes
  allow domain su:fifo_file { write getattr };

  # allow "gdbserver --attach" to work for su.
  allow domain su:process sigchld;
')

###
### Talk to debuggerd.
###
allow domain debuggerd:process sigchld;
allow domain debuggerd:unix_stream_socket connectto;

# Root fs.
allow domain rootfs:dir r_dir_perms;
allow domain rootfs:file r_file_perms;
allow domain rootfs:lnk_file r_file_perms;

# Device accesses.
allow domain device:dir search;
allow domain dev_type:lnk_file r_file_perms;
allow domain devpts:dir search;
allow domain device:file read;
allow domain socket_device:dir r_dir_perms;
allow domain owntty_device:chr_file rw_file_perms;
allow domain null_device:chr_file rw_file_perms;
allow domain zero_device:chr_file r_file_perms;
allow domain ashmem_device:chr_file rw_file_perms;
allow domain binder_device:chr_file rw_file_perms;
allow domain ptmx_device:chr_file rw_file_perms;
allow domain log_device:dir search;
allow domain log_device:chr_file rw_file_perms;
allow domain alarm_device:chr_file r_file_perms;
allow domain urandom_device:chr_file rw_file_perms;
allow domain random_device:chr_file rw_file_perms;
allow domain properties_device:file r_file_perms;

# logd access
write_logd(domain)

# Filesystem accesses.
allow domain fs_type:filesystem getattr;
allow domain fs_type:dir getattr;

# System file accesses.
allow domain system_file:dir r_dir_perms;
allow domain system_file:file r_file_perms;
allow domain system_file:file execute;
allow domain system_file:lnk_file r_file_perms;

# Read files already opened under /data.
allow domain system_data_file:dir { search getattr };
allow domain system_data_file:file { getattr read };
allow domain system_data_file:lnk_file r_file_perms;

# Read apk files under /data/app.
allow domain apk_data_file:dir { getattr search };
allow domain apk_data_file:file r_file_perms;

# Read /data/dalvik-cache.
allow domain dalvikcache_data_file:dir { search getattr };
allow domain dalvikcache_data_file:file r_file_perms;
allow domain dalvikcache_profiles_data_file:dir { search getattr };
allow domain dalvikcache_profiles_data_file:file r_file_perms;

# Read already opened /cache files.
allow domain cache_file:dir r_dir_perms;
allow domain cache_file:file { getattr read };
allow domain cache_file:lnk_file r_file_perms;

# Read timezone related information
r_dir_file(domain, zoneinfo_data_file)

# For /acct/uid/*/tasks.
allow domain cgroup:dir { search write };
allow domain cgroup:file w_file_perms;

#Allow access to ion memory allocation device
allow domain ion_device:chr_file rw_file_perms;

# Read access to pseudo filesystems.
r_dir_file(domain, proc)
r_dir_file(domain, sysfs)
r_dir_file(domain, sysfs_devices_system_cpu)
r_dir_file(domain, inotify)
r_dir_file(domain, cgroup)
r_dir_file(domain, proc_net)

# debugfs access
allow domain debugfs:dir r_dir_perms;
allow domain debugfs:file w_file_perms;

# Get SELinux enforcing status.
selinux_getenforce(domain)

# /data/security files
allow domain security_file:dir { search getattr };
allow domain security_file:file getattr;
allow domain security_file:lnk_file r_file_perms;

# World readable asec image contents
allow domain asec_public_file:file r_file_perms;
allow domain { asec_public_file asec_apk_file }:dir r_dir_perms;

<<<<<<< HEAD
# World readable asec image contents
allow domain asec_public_file:file r_file_perms;
allow domain { asec_public_file asec_apk_file }:dir r_dir_perms;

######## Backwards compatibility - Unlabeled files ############

# Revert to DAC rules when looking at unlabeled files. Over time, the number
# of unlabeled files should decrease.
# TODO: delete these rules in the future.
#
# Note on relabelfrom: We allow any app relabelfrom, but without the relabelto
# capability, it's essentially useless. This is needed to allow an app with
# relabelto to relabel unlabeled files.
#
allow domain unlabeled:notdevfile_class_set { create_file_perms relabelfrom };
allow domain unlabeled:dir { create_dir_perms relabelfrom };
auditallow { domain -init } unlabeled:notdevfile_class_set { create_file_perms relabelfrom };
auditallow { domain -init -kernel } unlabeled:dir { create_dir_perms relabelfrom };
auditallow kernel unlabeled:dir ~search;
neverallow { domain -relabeltodomain } *:dir_file_class_set relabelto;

=======
>>>>>>> c06d0fef
###
### neverallow rules
###

# Limit ability to relabel files to domains marked with relabelto_domain().
neverallow { domain -relabeltodomain } *:dir_file_class_set relabelto;

# Limit ability to ptrace or read sensitive /proc/pid files of processes
# with other UIDs to these whitelisted domains.
neverallow { domain -debuggerd -vold -dumpstate -system_server } self:capability sys_ptrace;

# Limit device node creation and raw I/O to these whitelisted domains.
neverallow { domain -kernel -init -recovery -ueventd -watchdogd -healthd -vold -uncrypt } self:capability { sys_rawio mknod };

# No domain needs mac_override as it is unused by SELinux.
neverallow domain self:capability2 mac_override;

# Only recovery needs mac_admin to set contexts not defined in current policy.
neverallow { domain -recovery } self:capability2 mac_admin;

# Only init should be able to load SELinux policies.
# The first load technically occurs while still in the kernel domain,
# but this does not trigger a denial since there is no policy yet.
# Policy reload requires allowing this to the init domain.
neverallow { domain -init } kernel:security load_policy;

# Only init prior to switching context should be able to set enforcing mode.
# init starts in kernel domain and switches to init domain via setcon in
# the init.rc, so the setenforce occurs while still in kernel. After
# switching domains, there is never any need to setenforce again by init.
neverallow { domain -kernel } kernel:security { setenforce setcheckreqprot };

# No booleans in AOSP policy, so no need to ever set them.
neverallow domain kernel:security setbool;

# Adjusting the AVC cache threshold.
# Not presently allowed to anything in policy, but possibly something
# that could be set from init.rc.
neverallow { domain -init } kernel:security setsecparam;

# Only init, ueventd and system_server should be able to access HW RNG
neverallow { domain -init -system_server -ueventd -unconfineddomain } hw_random_device:chr_file *;

# Ensure that all entrypoint executables are in exec_type.
neverallow domain { file_type -exec_type }:file entrypoint;

# Ensure that nothing in userspace can access /dev/mem or /dev/kmem
neverallow { domain -kernel -ueventd -init } kmem_device:chr_file *;
neverallow domain kmem_device:chr_file ~{ create relabelto unlink setattr };

# Only init should be able to configure kernel usermodehelpers or
# security-sensitive proc settings.
neverallow { domain -init } usermodehelper:file { append write };
neverallow { domain -init } proc_security:file { append write };

# No domain should be allowed to ptrace init.
neverallow domain init:process ptrace;

# Init can't receive binder calls. If this neverallow rule is being
# triggered, it's probably due to a service with no SELinux domain.
neverallow domain init:binder call;

# Don't allow raw read/write/open access to block_device
# Rather force a relabel to a more specific type
neverallow { domain -kernel -init -recovery -vold -uncrypt } block_device:blk_file { open read write };

# Don't allow raw read/write/open access to generic devices.
# Rather force a relabel to a more specific type.
# ueventd is exempt from this, as its managing these devices.
neverallow { domain -unconfineddomain -ueventd } device:chr_file { open read write };

# Limit what domains can mount filesystems or change their mount flags.
# sdcard_type / vfat is exempt as a larger set of domains need
# this capability, including device-specific domains.
neverallow { domain -kernel -init -recovery -vold -zygote } { fs_type -sdcard_type }:filesystem { mount remount relabelfrom relabelto };<|MERGE_RESOLUTION|>--- conflicted
+++ resolved
@@ -142,30 +142,6 @@
 allow domain asec_public_file:file r_file_perms;
 allow domain { asec_public_file asec_apk_file }:dir r_dir_perms;
 
-<<<<<<< HEAD
-# World readable asec image contents
-allow domain asec_public_file:file r_file_perms;
-allow domain { asec_public_file asec_apk_file }:dir r_dir_perms;
-
-######## Backwards compatibility - Unlabeled files ############
-
-# Revert to DAC rules when looking at unlabeled files. Over time, the number
-# of unlabeled files should decrease.
-# TODO: delete these rules in the future.
-#
-# Note on relabelfrom: We allow any app relabelfrom, but without the relabelto
-# capability, it's essentially useless. This is needed to allow an app with
-# relabelto to relabel unlabeled files.
-#
-allow domain unlabeled:notdevfile_class_set { create_file_perms relabelfrom };
-allow domain unlabeled:dir { create_dir_perms relabelfrom };
-auditallow { domain -init } unlabeled:notdevfile_class_set { create_file_perms relabelfrom };
-auditallow { domain -init -kernel } unlabeled:dir { create_dir_perms relabelfrom };
-auditallow kernel unlabeled:dir ~search;
-neverallow { domain -relabeltodomain } *:dir_file_class_set relabelto;
-
-=======
->>>>>>> c06d0fef
 ###
 ### neverallow rules
 ###
