##########################
# property service keys
#
#
net.rmnet               u:object_r:net_radio_prop:s0
net.gprs                u:object_r:net_radio_prop:s0
net.ppp                 u:object_r:net_radio_prop:s0
net.qmi                 u:object_r:net_radio_prop:s0
net.lte                 u:object_r:net_radio_prop:s0
net.cdma                u:object_r:net_radio_prop:s0
net.dns                 u:object_r:net_radio_prop:s0
sys.usb.config          u:object_r:system_radio_prop:s0
ril.                    u:object_r:radio_prop:s0
ro.ril.                 u:object_r:radio_prop:s0
gsm.                    u:object_r:radio_prop:s0
persist.radio           u:object_r:radio_prop:s0

net.                    u:object_r:system_prop:s0
dev.                    u:object_r:system_prop:s0
ro.runtime.             u:object_r:system_prop:s0
hw.                     u:object_r:system_prop:s0
ro.hw.                  u:object_r:system_prop:s0
sys.                    u:object_r:system_prop:s0
sys.powerctl            u:object_r:powerctl_prop:s0
sys.usb.ffs.            u:object_r:ffs_prop:s0
service.                u:object_r:system_prop:s0
wlan.                   u:object_r:system_prop:s0
dhcp.                   u:object_r:dhcp_prop:s0
dhcp.bt-pan.result      u:object_r:pan_result_prop:s0
bluetooth.              u:object_r:bluetooth_prop:s0

debug.                  u:object_r:debug_prop:s0
debug.db.               u:object_r:debuggerd_prop:s0
dumpstate.              u:object_r:dumpstate_prop:s0
<<<<<<< HEAD
log.                    u:object_r:log_prop:s0
log.tag.WifiHAL         u:object_r:wifi_log_prop:s0
=======
log.                    u:object_r:shell_prop:s0
security.perf_harden    u:object_r:shell_prop:s0
>>>>>>> bc0e1136
service.adb.root        u:object_r:shell_prop:s0
service.adb.tcp.port    u:object_r:shell_prop:s0

persist.audio.          u:object_r:audio_prop:s0
persist.bluetooth.      u:object_r:bluetooth_prop:s0
persist.debug.          u:object_r:persist_debug_prop:s0
persist.logd.           u:object_r:logd_prop:s0
persist.logd.security   u:object_r:device_logging_prop:s0
persist.log.tag         u:object_r:log_prop:s0
persist.mmc.            u:object_r:mmc_prop:s0
persist.sys.            u:object_r:system_prop:s0
persist.sys.safemode    u:object_r:safemode_prop:s0
ro.sys.safemode         u:object_r:safemode_prop:s0
persist.sys.audit_safemode      u:object_r:safemode_prop:s0
persist.service.        u:object_r:system_prop:s0
persist.service.bdroid. u:object_r:bluetooth_prop:s0
persist.security.       u:object_r:system_prop:s0

# Boolean property set by system server upon boot indicating
# if device owner is provisioned.
ro.device_owner         u:object_r:device_logging_prop:s0

# selinux non-persistent properties
selinux.restorecon_recursive   u:object_r:restorecon_prop:s0
selinux.                       u:object_r:security_prop:s0

# default property context
*                       u:object_r:default_prop:s0

# data partition encryption properties
vold.                   u:object_r:vold_prop:s0
ro.crypto.              u:object_r:vold_prop:s0

# ro.build.fingerprint is either set in /system/build.prop, or is
# set at runtime by system_server.
ro.build.fingerprint    u:object_r:fingerprint_prop:s0

# ctl properties
ctl.bootanim            u:object_r:ctl_bootanim_prop:s0
ctl.dumpstate           u:object_r:ctl_dumpstate_prop:s0
ctl.fuse_               u:object_r:ctl_fuse_prop:s0
ctl.mdnsd               u:object_r:ctl_mdnsd_prop:s0
ctl.ril-daemon          u:object_r:ctl_rildaemon_prop:s0
ctl.bugreport           u:object_r:ctl_bugreport_prop:s0
ctl.console             u:object_r:ctl_console_prop:s0
ctl.                    u:object_r:ctl_default_prop:s0

# NFC properties
nfc.                    u:object_r:nfc_prop:s0

# These properties are not normally set by processes other than init.
# They are only distinguished here for setting by qemu-props on the
# emulator/goldfish.
config.                 u:object_r:config_prop:s0
ro.config.              u:object_r:config_prop:s0
dalvik.                 u:object_r:dalvik_prop:s0
ro.dalvik.              u:object_r:dalvik_prop:s0<|MERGE_RESOLUTION|>--- conflicted
+++ resolved
@@ -32,13 +32,9 @@
 debug.                  u:object_r:debug_prop:s0
 debug.db.               u:object_r:debuggerd_prop:s0
 dumpstate.              u:object_r:dumpstate_prop:s0
-<<<<<<< HEAD
 log.                    u:object_r:log_prop:s0
 log.tag.WifiHAL         u:object_r:wifi_log_prop:s0
-=======
-log.                    u:object_r:shell_prop:s0
 security.perf_harden    u:object_r:shell_prop:s0
->>>>>>> bc0e1136
 service.adb.root        u:object_r:shell_prop:s0
 service.adb.tcp.port    u:object_r:shell_prop:s0
 
