###
### Services with isolatedProcess=true in their manifest.
###
### This file defines the rules for isolated apps. An "isolated
### app" is an APP with UID between AID_ISOLATED_START (99000)
### and AID_ISOLATED_END (99999).
###
### isolated_app includes all the appdomain rules, plus the
### additional following rules:
###

type isolated_app, domain;
app_domain(isolated_app)

# Access already open app data files received over Binder or local socket IPC.
allow isolated_app app_data_file:file { read write getattr };

# Isolated apps should not directly open app data files themselves.
neverallow isolated_app app_data_file:file open;

<<<<<<< HEAD
# Isolated apps shouldn't be able to access the driver directly.
neverallow isolated_app gpu_device:file { rw_file_perms execute };

allow isolated_app radio_service:service_manager find;
allow isolated_app surfaceflinger_service:service_manager find;
allow isolated_app system_server_service:service_manager find;
allow isolated_app tmp_system_server_service:service_manager find;

# address tmp_system_server_service accesses
allow isolated_app activity_service:service_manager find;
allow isolated_app connectivity_service:service_manager find;
allow isolated_app display_service:service_manager find;
allow isolated_app dropbox_service:service_manager find;

service_manager_local_audit_domain(isolated_app)
auditallow isolated_app {
    tmp_system_server_service
    -activity_service
    -connectivity_service
    -display_service
    -dropbox_service
}:service_manager find;
=======
# read and write access to app_data_file is already
# granted via app.te. Allow execute.
# Needed to allow dlopen() from Chrome renderer processes.
# See b/15902433 for details.
allow isolated_app app_data_file:file execute;
>>>>>>> 7ef348b1
<|MERGE_RESOLUTION|>--- conflicted
+++ resolved
@@ -18,10 +18,6 @@
 # Isolated apps should not directly open app data files themselves.
 neverallow isolated_app app_data_file:file open;
 
-<<<<<<< HEAD
-# Isolated apps shouldn't be able to access the driver directly.
-neverallow isolated_app gpu_device:file { rw_file_perms execute };
-
 allow isolated_app radio_service:service_manager find;
 allow isolated_app surfaceflinger_service:service_manager find;
 allow isolated_app system_server_service:service_manager find;
@@ -40,11 +36,4 @@
     -connectivity_service
     -display_service
     -dropbox_service
-}:service_manager find;
-=======
-# read and write access to app_data_file is already
-# granted via app.te. Allow execute.
-# Needed to allow dlopen() from Chrome renderer processes.
-# See b/15902433 for details.
-allow isolated_app app_data_file:file execute;
->>>>>>> 7ef348b1
+}:service_manager find;