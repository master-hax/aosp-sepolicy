version := $(version_under_treble_tests)

include $(CLEAR_VARS)
# For Treble builds run tests verifying that processes are properly labeled and
# permissions granted do not violate the treble model.  Also ensure that treble
# compatibility guarantees are upheld between SELinux version bumps.
LOCAL_MODULE := treble_sepolicy_tests_$(version)
LOCAL_LICENSE_KINDS := SPDX-license-identifier-Apache-2.0 legacy_unencumbered
LOCAL_LICENSE_CONDITIONS := notice unencumbered
LOCAL_NOTICE_FILE := $(LOCAL_PATH)/NOTICE
LOCAL_MODULE_CLASS := FAKE
LOCAL_MODULE_TAGS := optional

# BOARD_SYSTEM_EXT_PREBUILT_DIR can be set as system_ext prebuilt dir in sepolicy
# make file of the system_ext partition.
SYSTEM_EXT_PREBUILT_POLICY := $(BOARD_SYSTEM_EXT_PREBUILT_DIR)
# BOARD_PRODUCT_PREBUILT_DIR can be set as product prebuilt dir in sepolicy
# make file of the product partition.
PRODUCT_PREBUILT_POLICY := $(BOARD_PRODUCT_PREBUILT_DIR)
IS_TREBLE_TEST_ENABLED_PARTNER := false
ifeq ($(filter 26.0 27.0 28.0 29.0,$(version)),)
ifneq (,$(SYSTEM_EXT_PREBUILT_POLICY)$(PRODUCT_PREBUILT_POLICY))
IS_TREBLE_TEST_ENABLED_PARTNER := true
endif # (,$(SYSTEM_EXT_PREBUILT_POLICY)$(PRODUCT_PREBUILT_POLICY))
endif # ($(filter 26.0 27.0 28.0 29.0,$(version)),)

include $(BUILD_SYSTEM)/base_rules.mk

# $(version)_plat - the platform policy shipped as part of the $(version) release.  This is
# built to enable us to determine the diff between the current policy and the
# $(version) policy, which will be used in tests to make sure that compatibility has
# been maintained by our mapping files.
$(version)_PLAT_PUBLIC_POLICY := $(LOCAL_PATH)/prebuilts/api/$(version)/public
$(version)_PLAT_PRIVATE_POLICY := $(LOCAL_PATH)/prebuilts/api/$(version)/private
ifeq ($(IS_TREBLE_TEST_ENABLED_PARTNER),true)
ifneq (,$(SYSTEM_EXT_PREBUILT_POLICY))
$(version)_PLAT_PUBLIC_POLICY += \
    $(SYSTEM_EXT_PREBUILT_POLICY)/prebuilts/api/$(version)/public
$(version)_PLAT_PRIVATE_POLICY += \
    $(SYSTEM_EXT_PREBUILT_POLICY)/prebuilts/api/$(version)/private
endif # (,$(SYSTEM_EXT_PREBUILT_POLICY))
ifneq (,$(PRODUCT_PREBUILT_POLICY))
$(version)_PLAT_PUBLIC_POLICY += \
    $(PRODUCT_PREBUILT_POLICY)/prebuilts/api/$(version)/public
$(version)_PLAT_PRIVATE_POLICY += \
    $(PRODUCT_PREBUILT_POLICY)/prebuilts/api/$(version)/private
endif # (,$(PRODUCT_PREBUILT_POLICY))
endif # ($(IS_TREBLE_TEST_ENABLED_PARTNER),true)
policy_files := $(call build_policy, $(sepolicy_build_files), $($(version)_PLAT_PUBLIC_POLICY) $($(version)_PLAT_PRIVATE_POLICY))
$(version)_plat_policy.conf := $(intermediates)/$(version)_plat_policy.conf
$($(version)_plat_policy.conf): PRIVATE_MLS_SENS := $(MLS_SENS)
$($(version)_plat_policy.conf): PRIVATE_MLS_CATS := $(MLS_CATS)
$($(version)_plat_policy.conf): PRIVATE_TARGET_BUILD_VARIANT := user
$($(version)_plat_policy.conf): PRIVATE_TGT_ARCH := $(my_target_arch)
$($(version)_plat_policy.conf): PRIVATE_TGT_WITH_ASAN := $(with_asan)
$($(version)_plat_policy.conf): PRIVATE_TGT_WITH_NATIVE_COVERAGE := $(with_native_coverage)
$($(version)_plat_policy.conf): PRIVATE_ADDITIONAL_M4DEFS := $(LOCAL_ADDITIONAL_M4DEFS)
$($(version)_plat_policy.conf): PRIVATE_SEPOLICY_SPLIT := true
$($(version)_plat_policy.conf): PRIVATE_POLICY_FILES := $(policy_files)
$($(version)_plat_policy.conf): $(policy_files) $(M4)
	$(transform-policy-to-conf)
	$(hide) sed '/dontaudit/d' $@ > $@.dontaudit

policy_files :=

built_$(version)_plat_sepolicy := $(intermediates)/built_$(version)_plat_sepolicy
$(built_$(version)_plat_sepolicy): PRIVATE_ADDITIONAL_CIL_FILES := \
  $(call build_policy, technical_debt.cil , $($(version)_PLAT_PRIVATE_POLICY))
$(built_$(version)_plat_sepolicy): PRIVATE_NEVERALLOW_ARG := $(NEVERALLOW_ARG)
$(built_$(version)_plat_sepolicy): $($(version)_plat_policy.conf) $(HOST_OUT_EXECUTABLES)/checkpolicy \
  $(HOST_OUT_EXECUTABLES)/secilc \
  $(call build_policy, technical_debt.cil, $($(version)_PLAT_PRIVATE_POLICY)) \
  $(built_sepolicy_neverallows)
	@mkdir -p $(dir $@)
	$(hide) $(CHECKPOLICY_ASAN_OPTIONS) $(HOST_OUT_EXECUTABLES)/checkpolicy -M -C -c \
		$(POLICYVERS) -o $@ $<
	$(hide) cat $(PRIVATE_ADDITIONAL_CIL_FILES) >> $@
	$(hide) $(HOST_OUT_EXECUTABLES)/secilc -m -M true -G -c $(POLICYVERS) $(PRIVATE_NEVERALLOW_ARG) $@ -o $@ -f /dev/null

$(version)_plat_policy.conf :=

$(version)_mapping.cil := $(call intermediates-dir-for,ETC,plat_$(version).cil)/plat_$(version).cil
$(version)_mapping.ignore.cil := \
    $(call intermediates-dir-for,ETC,$(version).ignore.cil)/$(version).ignore.cil
ifeq ($(IS_TREBLE_TEST_ENABLED_PARTNER),true)
ifneq (,$(SYSTEM_EXT_PREBUILT_POLICY))
$(version)_mapping.cil += \
    $(call intermediates-dir-for,ETC,system_ext_$(version).cil)/system_ext_$(version).cil
$(version)_mapping.ignore.cil += \
    $(call intermediates-dir-for,ETC,system_ext_$(version).ignore.cil)/system_ext_$(version).ignore.cil
endif # (,$(SYSTEM_EXT_PREBUILT_POLICY))
ifneq (,$(PRODUCT_PREBUILT_POLICY))
$(version)_mapping.cil += \
    $(call intermediates-dir-for,ETC,product_$(version).cil)/product_$(version).cil
$(version)_mapping.ignore.cil += \
    $(call intermediates-dir-for,ETC,product_$(version).ignore.cil)/product_$(version).ignore.cil
endif # (,$(PRODUCT_PREBUILT_POLICY))
endif #($(IS_TREBLE_TEST_ENABLED_PARTNER),true)

<<<<<<< HEAD
# vendor_sepolicy.cil and plat_pub_versioned.cil are the new design to replace
# nonplat_sepolicy.cil.
$(version)_nonplat := $($(version)_prebuilts_dir)/vendor_sepolicy.cil \
$($(version)_prebuilts_dir)/plat_pub_versioned.cil
ifeq (,$(wildcard $($(version)_nonplat)))
$(version)_nonplat := $($(version)_prebuilts_dir)/nonplat_sepolicy.cil
endif

cil_files := $(built_plat_cil)
ifeq ($(IS_TREBLE_TEST_ENABLED_PARTNER),true)
ifneq (,$(SYSTEM_EXT_PREBUILT_POLICY)
cil_files += $(built_system_ext_cil)
endif # (,$(SYSTEM_EXT_PREBUILT_POLICY)
ifneq (,$(PRODUCT_PREBUILT_POLICY)
cil_files += $(built_product_cil)
endif # (,$(PRODUCT_PREBUILT_POLICY)
endif # ($(IS_TREBLE_TEST_ENABLED_PARTNER),true)
cil_files += $($(version)_mapping.cil) $($(version)_nonplat)
$($(version)_compat): PRIVATE_CIL_FILES := $(cil_files)
$($(version)_compat): $(HOST_OUT_EXECUTABLES)/secilc $(cil_files)
	$(hide) $(HOST_OUT_EXECUTABLES)/secilc -m -M true -G -N -c $(POLICYVERS) \
		$(PRIVATE_CIL_FILES) -o $@ -f /dev/null

=======
>>>>>>> 22ff4b28
# $(version)_mapping.combined.cil - a combination of the mapping file used when
# combining the current platform policy with nonplatform policy based on the
# $(version) policy release and also a special ignored file that exists purely for
# these tests.
$(version)_mapping.combined.cil := $(intermediates)/$(version)_mapping.combined.cil
$($(version)_mapping.combined.cil): $($(version)_mapping.cil) $($(version)_mapping.ignore.cil)
	mkdir -p $(dir $@)
	cat $^ > $@

ifeq ($(IS_TREBLE_TEST_ENABLED_PARTNER),true)
built_sepolicy_files := $(built_product_sepolicy)
public_cil_files := $(base_product_pub_policy.cil)
else
built_sepolicy_files := $(built_plat_sepolicy)
public_cil_files := $(base_plat_pub_policy.cil)
endif # ($(IS_TREBLE_TEST_ENABLED_PARTNER),true)
$(LOCAL_BUILT_MODULE): ALL_FC_ARGS := $(all_fc_args)
$(LOCAL_BUILT_MODULE): PRIVATE_SEPOLICY := $(built_sepolicy)
$(LOCAL_BUILT_MODULE): PRIVATE_SEPOLICY_OLD := $(built_$(version)_plat_sepolicy)
$(LOCAL_BUILT_MODULE): PRIVATE_COMBINED_MAPPING := $($(version)_mapping.combined.cil)
$(LOCAL_BUILT_MODULE): PRIVATE_PLAT_SEPOLICY := $(built_sepolicy_files)
$(LOCAL_BUILT_MODULE): PRIVATE_PLAT_PUB_SEPOLICY := $(public_cil_files)
$(LOCAL_BUILT_MODULE): PRIVATE_FAKE_TREBLE :=
ifeq ($(PRODUCT_FULL_TREBLE_OVERRIDE),true)
# TODO(b/113124961): remove fake-treble
$(LOCAL_BUILT_MODULE): PRIVATE_FAKE_TREBLE := --fake-treble
endif # PRODUCT_FULL_TREBLE_OVERRIDE = true
$(LOCAL_BUILT_MODULE): $(HOST_OUT_EXECUTABLES)/treble_sepolicy_tests \
  $(all_fc_files) $(built_sepolicy) \
  $(built_sepolicy_files) \
  $(public_cil_files) \
  $(built_$(version)_plat_sepolicy) $($(version)_mapping.combined.cil)
	@mkdir -p $(dir $@)
	$(hide) $(HOST_OUT_EXECUTABLES)/treble_sepolicy_tests -l \
                $(HOST_OUT)/lib64/libsepolwrap.$(SHAREDLIB_EXT) $(ALL_FC_ARGS) \
                -b $(PRIVATE_PLAT_SEPOLICY) -m $(PRIVATE_COMBINED_MAPPING) \
                -o $(PRIVATE_SEPOLICY_OLD) -p $(PRIVATE_SEPOLICY) \
                -u $(PRIVATE_PLAT_PUB_SEPOLICY) \
                $(PRIVATE_FAKE_TREBLE)
	$(hide) touch $@

$(version)_SYSTEM_EXT_PUBLIC_POLICY :=
$(version)_SYSTEM_EXT_PRIVATE_POLICY :=
$(version)_PRODUCT_PUBLIC_POLICY :=
$(version)_PRODUCT_PRIVATE_POLICY :=
$(version)_PLAT_PUBLIC_POLICY :=
$(version)_PLAT_PRIVATE_POLICY :=
built_sepolicy_files :=
public_cil_files :=
cil_files :=
$(version)_mapping.cil :=
$(version)_mapping.combined.cil :=
$(version)_mapping.ignore.cil :=
<<<<<<< HEAD
$(version)_nonplat :=
$(version)_prebuilts_dir :=
=======
>>>>>>> 22ff4b28
built_$(version)_plat_sepolicy :=
version :=
version_under_treble_tests :=<|MERGE_RESOLUTION|>--- conflicted
+++ resolved
@@ -77,6 +77,9 @@
 	$(hide) cat $(PRIVATE_ADDITIONAL_CIL_FILES) >> $@
 	$(hide) $(HOST_OUT_EXECUTABLES)/secilc -m -M true -G -c $(POLICYVERS) $(PRIVATE_NEVERALLOW_ARG) $@ -o $@ -f /dev/null
 
+# TODO(b/214336258): move to Soong
+$(call dist-for-goals,base-sepolicy-files-for-mapping,$(built_$(version)_plat_sepolicy):$(version)_plat_sepolicy)
+
 $(version)_plat_policy.conf :=
 
 $(version)_mapping.cil := $(call intermediates-dir-for,ETC,plat_$(version).cil)/plat_$(version).cil
@@ -97,32 +100,6 @@
 endif # (,$(PRODUCT_PREBUILT_POLICY))
 endif #($(IS_TREBLE_TEST_ENABLED_PARTNER),true)
 
-<<<<<<< HEAD
-# vendor_sepolicy.cil and plat_pub_versioned.cil are the new design to replace
-# nonplat_sepolicy.cil.
-$(version)_nonplat := $($(version)_prebuilts_dir)/vendor_sepolicy.cil \
-$($(version)_prebuilts_dir)/plat_pub_versioned.cil
-ifeq (,$(wildcard $($(version)_nonplat)))
-$(version)_nonplat := $($(version)_prebuilts_dir)/nonplat_sepolicy.cil
-endif
-
-cil_files := $(built_plat_cil)
-ifeq ($(IS_TREBLE_TEST_ENABLED_PARTNER),true)
-ifneq (,$(SYSTEM_EXT_PREBUILT_POLICY)
-cil_files += $(built_system_ext_cil)
-endif # (,$(SYSTEM_EXT_PREBUILT_POLICY)
-ifneq (,$(PRODUCT_PREBUILT_POLICY)
-cil_files += $(built_product_cil)
-endif # (,$(PRODUCT_PREBUILT_POLICY)
-endif # ($(IS_TREBLE_TEST_ENABLED_PARTNER),true)
-cil_files += $($(version)_mapping.cil) $($(version)_nonplat)
-$($(version)_compat): PRIVATE_CIL_FILES := $(cil_files)
-$($(version)_compat): $(HOST_OUT_EXECUTABLES)/secilc $(cil_files)
-	$(hide) $(HOST_OUT_EXECUTABLES)/secilc -m -M true -G -N -c $(POLICYVERS) \
-		$(PRIVATE_CIL_FILES) -o $@ -f /dev/null
-
-=======
->>>>>>> 22ff4b28
 # $(version)_mapping.combined.cil - a combination of the mapping file used when
 # combining the current platform policy with nonplatform policy based on the
 # $(version) policy release and also a special ignored file that exists purely for
@@ -156,8 +133,7 @@
   $(public_cil_files) \
   $(built_$(version)_plat_sepolicy) $($(version)_mapping.combined.cil)
 	@mkdir -p $(dir $@)
-	$(hide) $(HOST_OUT_EXECUTABLES)/treble_sepolicy_tests -l \
-                $(HOST_OUT)/lib64/libsepolwrap.$(SHAREDLIB_EXT) $(ALL_FC_ARGS) \
+	$(hide) $(HOST_OUT_EXECUTABLES)/treble_sepolicy_tests $(ALL_FC_ARGS) \
                 -b $(PRIVATE_PLAT_SEPOLICY) -m $(PRIVATE_COMBINED_MAPPING) \
                 -o $(PRIVATE_SEPOLICY_OLD) -p $(PRIVATE_SEPOLICY) \
                 -u $(PRIVATE_PLAT_PUB_SEPOLICY) \
@@ -176,11 +152,6 @@
 $(version)_mapping.cil :=
 $(version)_mapping.combined.cil :=
 $(version)_mapping.ignore.cil :=
-<<<<<<< HEAD
-$(version)_nonplat :=
-$(version)_prebuilts_dir :=
-=======
->>>>>>> 22ff4b28
 built_$(version)_plat_sepolicy :=
 version :=
 version_under_treble_tests :=