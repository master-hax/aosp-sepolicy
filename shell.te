--- conflicted
+++ resolved
@@ -125,13 +125,12 @@
 # Allow access to ion memory allocation device.
 allow shell ion_device:chr_file rw_file_perms;
 
-<<<<<<< HEAD
 # Access to /data/media.
 # This should be removed if sdcardfs is modified to alter the secontext for its
 # accesses to the underlying FS.
 allow shell media_rw_data_file:dir create_dir_perms;
 allow shell media_rw_data_file:file create_file_perms;
-=======
+
 #
 # filesystem test for insecure chr_file's is done
 # via a host side test
@@ -141,7 +140,7 @@
 
 # /dev/fd is a symlink
 allow shell proc:lnk_file getattr;
->>>>>>> 9221e737
+
 
 ###
 ### Neverallow rules
@@ -155,15 +154,13 @@
 # capability.
 neverallow shell file_type:file link;
 
-<<<<<<< HEAD
 # Do not allow privileged socket ioctl commands
 neverallowxperm shell domain:{ rawip_socket tcp_socket udp_socket } ioctl priv_sock_ioctls;
-=======
+
 # limit shell access to sensitive char drivers to
 # only getattr required for host side test.
 neverallow shell {
   fuse_device
   hw_random_device
   kmem_device
-}:chr_file ~getattr;
->>>>>>> 9221e737
+}:chr_file ~getattr;