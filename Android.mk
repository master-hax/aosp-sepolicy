LOCAL_PATH:= $(call my-dir)

include $(LOCAL_PATH)/definitions.mk
include $(LOCAL_PATH)/policy_version.mk

include $(CLEAR_VARS)

MLS_SENS=1
MLS_CATS=1024

ifdef BOARD_SEPOLICY_UNION
$(warning BOARD_SEPOLICY_UNION is no longer required - all files found in BOARD_SEPOLICY_DIRS are implicitly unioned; please remove from your BoardConfig.mk or other .mk file.)
endif

ifdef BOARD_SEPOLICY_M4DEFS
LOCAL_ADDITIONAL_M4DEFS := $(addprefix -D, $(BOARD_SEPOLICY_M4DEFS))
else
LOCAL_ADDITIONAL_M4DEFS :=
endif

# sepolicy is now divided into multiple portions:
# public - policy exported on which non-platform policy developers may write
#   additional policy.  types and attributes are versioned and included in
#   delivered non-platform policy, which is to be combined with platform policy.
# private - platform-only policy required for platform functionality but which
#  is not exported to vendor policy developers and as such may not be assumed
#  to exist.
# vendor - vendor-only policy required for vendor functionality. This policy can
#  reference the public policy but cannot reference the private policy. This
#  policy is for components which are produced from the core/non-vendor tree and
#  placed into a vendor partition.
# mapping - This contains policy statements which map the attributes
#  exposed in the public policy of previous versions to the concrete types used
#  in this policy to ensure that policy targeting attributes from public
#  policy from an older platform version continues to work.

# build process for device:
# 1) convert policies to CIL:
#    - private + public platform policy to CIL
#    - mapping file to CIL (should already be in CIL form)
#    - non-platform public policy to CIL
#    - non-platform public + private policy to CIL
# 2) attributize policy
#    - run script which takes non-platform public and non-platform combined
#      private + public policy and produces attributized and versioned
#      non-platform policy
# 3) combine policy files
#    - combine mapping, platform and non-platform policy.
#    - compile output binary policy file

PLAT_PUBLIC_POLICY := $(LOCAL_PATH)/public
PLAT_PRIVATE_POLICY := $(LOCAL_PATH)/private
PLAT_VENDOR_POLICY := $(LOCAL_PATH)/vendor
REQD_MASK_POLICY := $(LOCAL_PATH)/reqd_mask
SYSTEM_EXT_PUBLIC_POLICY := $(BOARD_PLAT_PUBLIC_SEPOLICY_DIR)
SYSTEM_EXT_PRIVATE_POLICY := $(BOARD_PLAT_PRIVATE_SEPOLICY_DIR)
PRODUCT_PUBLIC_POLICY := $(PRODUCT_PUBLIC_SEPOLICY_DIRS)
PRODUCT_PRIVATE_POLICY := $(PRODUCT_PRIVATE_SEPOLICY_DIRS)

ifneq (,$(SYSTEM_EXT_PUBLIC_POLICY)$(SYSTEM_EXT_PRIVATE_POLICY))
HAS_SYSTEM_EXT_SEPOLICY := true
endif

# TODO(b/119305624): Currently if the device doesn't have a product partition,
# we install product sepolicy into /system/product. We do that because bits of
# product sepolicy that's still in /system might depend on bits that have moved
# to /product. Once we finish migrating product sepolicy out of system, change
# it so that if no product partition is present, product sepolicy artifacts are
# not built and installed at all.
ifneq (,$(PRODUCT_PUBLIC_POLICY)$(PRODUCT_PRIVATE_POLICY))
HAS_PRODUCT_SEPOLICY := true
endif

# TODO: move to README when doing the README update and finalizing versioning.
# BOARD_SEPOLICY_VERS must take the format "NN.m" and contain the sepolicy
# version identifier corresponding to the sepolicy on which the non-platform
# policy is to be based. If unspecified, this will build against the current
# public platform policy in tree
ifndef BOARD_SEPOLICY_VERS
# The default platform policy version.
BOARD_SEPOLICY_VERS := $(PLATFORM_SEPOLICY_VERSION)
endif

NEVERALLOW_ARG :=
ifeq ($(SELINUX_IGNORE_NEVERALLOWS),true)
ifeq ($(TARGET_BUILD_VARIANT),user)
$(error SELINUX_IGNORE_NEVERALLOWS := true cannot be used in user builds)
endif
$(warning Be careful when using the SELINUX_IGNORE_NEVERALLOWS flag. \
          It does not work in user builds and using it will \
          not stop you from failing CTS.)
NEVERALLOW_ARG := -N
endif

# BOARD_SEPOLICY_DIRS was used for vendor/odm sepolicy customization before.
# It has been replaced by BOARD_VENDOR_SEPOLICY_DIRS (mandatory) and
# BOARD_ODM_SEPOLICY_DIRS (optional). BOARD_SEPOLICY_DIRS is still allowed for
# backward compatibility, which will be merged into BOARD_VENDOR_SEPOLICY_DIRS.
ifdef BOARD_SEPOLICY_DIRS
BOARD_VENDOR_SEPOLICY_DIRS += $(BOARD_SEPOLICY_DIRS)
endif

ifdef BOARD_ODM_SEPOLICY_DIRS
ifneq ($(PRODUCT_SEPOLICY_SPLIT),true)
$(error PRODUCT_SEPOLICY_SPLIT needs to be true when using BOARD_ODM_SEPOLICY_DIRS)
endif
endif

###########################################################
# Compute policy files to be used in policy build.
# $(1): files to include
# $(2): directories in which to find files
###########################################################

define build_policy
$(foreach type, $(1), $(foreach file, $(addsuffix /$(type), $(2)), $(sort $(wildcard $(file)))))
endef

# Builds paths for all policy files found in BOARD_VENDOR_SEPOLICY_DIRS.
# $(1): the set of policy name paths to build
build_vendor_policy = $(call build_policy, $(1), $(PLAT_VENDOR_POLICY) $(BOARD_VENDOR_SEPOLICY_DIRS))

# Builds paths for all policy files found in BOARD_ODM_SEPOLICY_DIRS.
build_odm_policy = $(call build_policy, $(1), $(BOARD_ODM_SEPOLICY_DIRS))

sepolicy_build_files := security_classes \
                        initial_sids \
                        access_vectors \
                        global_macros \
                        neverallow_macros \
                        mls_macros \
                        mls_decl \
                        mls \
                        policy_capabilities \
                        te_macros \
                        attributes \
                        ioctl_defines \
                        ioctl_macros \
                        *.te \
                        roles_decl \
                        roles \
                        users \
                        initial_sid_contexts \
                        fs_use \
                        genfs_contexts \
                        port_contexts

# CIL files which contain workarounds for current limitation of human-readable
# module policy language. These files are appended to the CIL files produced
# from module language files.
sepolicy_build_cil_workaround_files := technical_debt.cil

my_target_arch := $(TARGET_ARCH)
ifneq (,$(filter mips mips64,$(TARGET_ARCH)))
  my_target_arch := mips
endif

intermediates := $(TARGET_OUT_INTERMEDIATES)/ETC/sepolicy_intermediates

with_asan := false
ifneq (,$(filter address,$(SANITIZE_TARGET)))
  with_asan := true
endif

with_native_coverage := false
ifeq ($(NATIVE_COVERAGE),true)
  with_native_coverage := true
endif

# Library extension for host-side tests
ifeq ($(HOST_OS),darwin)
SHAREDLIB_EXT=dylib
else
SHAREDLIB_EXT=so
endif

# Convert a file_context file for a non-flattened APEX into a file for
# flattened APEX. /system/apex/<apex_name> path is prepended to the original paths
# $(1): path to the input file_contexts file for non-flattened APEX
# $(2): name of the APEX
# $(3): path to the generated file_contexs file for flattened APEX
# $(4): variable where $(3) is added to
define build_flattened_apex_file_contexts
$(4) += $(3)
$(3): PRIVATE_APEX_PATH := /system/apex/$(subst .,\\.,$(2))
$(3): $(1)
	$(hide) awk '/object_r/{printf("$$(PRIVATE_APEX_PATH)%s\n",$$$$0)}' $$< > $$@
endef

#################################

include $(CLEAR_VARS)

LOCAL_MODULE := selinux_policy
LOCAL_MODULE_TAGS := optional
LOCAL_REQUIRED_MODULES += \
    selinux_policy_nonsystem \
    selinux_policy_system \

include $(BUILD_PHONY_PACKAGE)

# selinux_policy is a main goal and triggers lots of tests.
# Most tests are FAKE modules, so aren'triggered on normal builds. (e.g. 'm')
# By setting as droidcore's dependency, tests will run on normal builds.
droidcore: selinux_policy

include $(CLEAR_VARS)
LOCAL_MODULE := selinux_policy_system
# These build targets are not used on non-Treble devices. However, we build these to avoid
# divergence between Treble and non-Treble devices.
LOCAL_REQUIRED_MODULES += \
    plat_mapping_file \
    $(addsuffix .cil,$(PLATFORM_SEPOLICY_COMPAT_VERSIONS)) \
    $(addsuffix .compat.cil,$(PLATFORM_SEPOLICY_COMPAT_VERSIONS)) \
    plat_sepolicy.cil \
    plat_sepolicy_and_mapping.sha256 \
    secilc \

LOCAL_REQUIRED_MODULES += \
    build_sepolicy \
    plat_file_contexts \
    plat_file_contexts_test \
    plat_mac_permissions.xml \
    plat_property_contexts \
    plat_property_contexts_test \
    plat_seapp_contexts \
    plat_service_contexts \
    plat_service_contexts_test \
    plat_hwservice_contexts \
    plat_hwservice_contexts_test \
    searchpolicy \

# This conditional inclusion closely mimics the conditional logic
# inside init/init.cpp for loading SELinux policy from files.
ifneq ($(PRODUCT_SEPOLICY_SPLIT),true)
# The following files are only allowed for non-Treble devices.
LOCAL_REQUIRED_MODULES += \
    sepolicy \
    vendor_service_contexts \

endif # ($(PRODUCT_SEPOLICY_SPLIT),true)

ifneq ($(with_asan),true)
ifneq ($(SELINUX_IGNORE_NEVERALLOWS),true)
LOCAL_REQUIRED_MODULES += \
    sepolicy_tests \
    $(addsuffix _compat_test,$(PLATFORM_SEPOLICY_COMPAT_VERSIONS)) \

ifeq ($(PRODUCT_SEPOLICY_SPLIT),true)
LOCAL_REQUIRED_MODULES += \
    $(addprefix treble_sepolicy_tests_,$(PLATFORM_SEPOLICY_COMPAT_VERSIONS)) \

endif  # PRODUCT_SEPOLICY_SPLIT
endif  # SELINUX_IGNORE_NEVERALLOWS
endif  # with_asan

ifneq ($(PLATFORM_SEPOLICY_VERSION),$(TOT_SEPOLICY_VERSION))
LOCAL_REQUIRED_MODULES += \
    sepolicy_freeze_test \

endif # ($(PLATFORM_SEPOLICY_VERSION),$(TOT_SEPOLICY_VERSION))

include $(BUILD_PHONY_PACKAGE)

#################################

include $(CLEAR_VARS)

LOCAL_MODULE := selinux_policy_nonsystem
# Include precompiled policy, unless told otherwise.
ifneq ($(PRODUCT_PRECOMPILED_SEPOLICY),false)
LOCAL_REQUIRED_MODULES += \
    precompiled_sepolicy \
    precompiled_sepolicy.plat_sepolicy_and_mapping.sha256 \
    precompiled_sepolicy.system_ext_sepolicy_and_mapping.sha256 \
    system_ext_sepolicy_and_mapping.sha256 \
    precompiled_sepolicy.product_sepolicy_and_mapping.sha256 \
    product_sepolicy_and_mapping.sha256 \

endif # ($(PRODUCT_PRECOMPILED_SEPOLICY),false)


# These build targets are not used on non-Treble devices. However, we build these to avoid
# divergence between Treble and non-Treble devices.
LOCAL_REQUIRED_MODULES += \
    plat_pub_versioned.cil \
    vendor_sepolicy.cil \
    plat_sepolicy_vers.txt \

LOCAL_REQUIRED_MODULES += \
    vendor_file_contexts \
    vendor_file_contexts_test \
    vendor_mac_permissions.xml \
    vendor_property_contexts \
    vendor_property_contexts_test \
    vendor_seapp_contexts \
    vendor_hwservice_contexts \
    vendor_hwservice_contexts_test \
    vndservice_contexts \

ifdef BOARD_ODM_SEPOLICY_DIRS
LOCAL_REQUIRED_MODULES += \
    odm_sepolicy.cil \
    odm_file_contexts \
    odm_file_contexts_test \
    odm_seapp_contexts \
    odm_property_contexts \
    odm_property_contexts_test \
    odm_hwservice_contexts \
    odm_hwservice_contexts_test \
    odm_mac_permissions.xml
endif

ifdef HAS_SYSTEM_EXT_SEPOLICY
LOCAL_REQUIRED_MODULES += \
    system_ext_sepolicy.cil \
    system_ext_file_contexts \
    system_ext_file_contexts_test \
    system_ext_hwservice_contexts \
    system_ext_hwservice_contexts_test \
    system_ext_property_contexts \
    system_ext_property_contexts_test \
    system_ext_seapp_contexts \
    system_ext_service_contexts \
    system_ext_service_contexts_test \
<<<<<<< HEAD
=======
    system_ext_mac_permissions.xml \
>>>>>>> 3cda2d5c
    system_ext_mapping_file \

endif

ifdef HAS_PRODUCT_SEPOLICY
LOCAL_REQUIRED_MODULES += \
    product_sepolicy.cil \
    product_file_contexts \
    product_file_contexts_test \
    product_hwservice_contexts \
    product_hwservice_contexts_test \
    product_property_contexts \
    product_property_contexts_test \
    product_seapp_contexts \
    product_service_contexts \
    product_service_contexts_test \
    product_mac_permissions.xml \
    product_mapping_file \

endif

ifneq ($(TARGET_BUILD_VARIANT), user)
LOCAL_REQUIRED_MODULES += \
    selinux_denial_metadata \

endif

# Builds an addtional userdebug sepolicy into the debug ramdisk.
LOCAL_REQUIRED_MODULES += \
    userdebug_plat_sepolicy.cil \

include $(BUILD_PHONY_PACKAGE)

#################################
include $(CLEAR_VARS)

LOCAL_MODULE := sepolicy_neverallows
LOCAL_MODULE_CLASS := FAKE
LOCAL_MODULE_TAGS := optional

include $(BUILD_SYSTEM)/base_rules.mk

# sepolicy_policy.conf - All of the policy for the device.  This is only used to
# check neverallow rules.
policy_files := $(call build_policy, $(sepolicy_build_files), \
  $(PLAT_PUBLIC_POLICY) $(PLAT_PRIVATE_POLICY) $(PLAT_VENDOR_POLICY) \
  $(SYSTEM_EXT_PUBLIC_POLICY) $(SYSTEM_EXT_PRIVATE_POLICY) \
  $(PRODUCT_PUBLIC_POLICY) $(PRODUCT_PRIVATE_POLICY) \
  $(BOARD_VENDOR_SEPOLICY_DIRS) $(BOARD_ODM_SEPOLICY_DIRS))
sepolicy_policy.conf := $(intermediates)/policy.conf
$(sepolicy_policy.conf): PRIVATE_MLS_SENS := $(MLS_SENS)
$(sepolicy_policy.conf): PRIVATE_MLS_CATS := $(MLS_CATS)
$(sepolicy_policy.conf): PRIVATE_TARGET_BUILD_VARIANT := user
$(sepolicy_policy.conf): PRIVATE_TGT_ARCH := $(my_target_arch)
$(sepolicy_policy.conf): PRIVATE_TGT_WITH_ASAN := $(with_asan)
$(sepolicy_policy.conf): PRIVATE_TGT_WITH_NATIVE_COVERAGE := $(with_native_coverage)
$(sepolicy_policy.conf): PRIVATE_ADDITIONAL_M4DEFS := $(LOCAL_ADDITIONAL_M4DEFS)
$(sepolicy_policy.conf): PRIVATE_SEPOLICY_SPLIT := $(PRODUCT_SEPOLICY_SPLIT)
$(sepolicy_policy.conf): PRIVATE_POLICY_FILES := $(policy_files)
$(sepolicy_policy.conf): $(policy_files) $(M4)
	$(transform-policy-to-conf)
	$(hide) sed '/^\s*dontaudit.*;/d' $@ | sed '/^\s*dontaudit/,/;/d' > $@.dontaudit

# sepolicy_policy_2.conf - All of the policy for the device.  This is only used to
# check neverallow rules using sepolicy-analyze, similar to CTS.
policy_files := $(call build_policy, $(sepolicy_build_files), \
  $(PLAT_PUBLIC_POLICY) $(PLAT_PRIVATE_POLICY) $(PLAT_VENDOR_POLICY) \
  $(SYSTEM_EXT_PUBLIC_POLICY) $(SYSTEM_EXT_PRIVATE_POLICY) \
  $(PRODUCT_PUBLIC_POLICY) $(PRODUCT_PRIVATE_POLICY) \
  $(BOARD_VENDOR_SEPOLICY_DIRS) $(BOARD_ODM_SEPOLICY_DIRS))
sepolicy_policy_2.conf := $(intermediates)/policy_2.conf
$(sepolicy_policy_2.conf): PRIVATE_MLS_SENS := $(MLS_SENS)
$(sepolicy_policy_2.conf): PRIVATE_MLS_CATS := $(MLS_CATS)
$(sepolicy_policy_2.conf): PRIVATE_TARGET_BUILD_VARIANT := user
$(sepolicy_policy_2.conf): PRIVATE_EXCLUDE_BUILD_TEST := true
$(sepolicy_policy_2.conf): PRIVATE_TGT_ARCH := $(my_target_arch)
$(sepolicy_policy_2.conf): PRIVATE_TGT_WITH_ASAN := $(with_asan)
$(sepolicy_policy_2.conf): PRIVATE_TGT_WITH_NATIVE_COVERAGE := $(with_native_coverage)
$(sepolicy_policy_2.conf): PRIVATE_ADDITIONAL_M4DEFS := $(LOCAL_ADDITIONAL_M4DEFS)
$(sepolicy_policy_2.conf): PRIVATE_SEPOLICY_SPLIT := $(PRODUCT_SEPOLICY_SPLIT)
$(sepolicy_policy_2.conf): PRIVATE_POLICY_FILES := $(policy_files)
$(sepolicy_policy_2.conf): $(policy_files) $(M4)
	$(transform-policy-to-conf)
	$(hide) sed '/^\s*dontaudit.*;/d' $@ | sed '/^\s*dontaudit/,/;/d' > $@.dontaudit

$(LOCAL_BUILT_MODULE): PRIVATE_SEPOLICY_1 := $(sepolicy_policy.conf)
$(LOCAL_BUILT_MODULE): PRIVATE_SEPOLICY_2 := $(sepolicy_policy_2.conf)
$(LOCAL_BUILT_MODULE): $(sepolicy_policy.conf) $(sepolicy_policy_2.conf) \
  $(HOST_OUT_EXECUTABLES)/checkpolicy $(HOST_OUT_EXECUTABLES)/sepolicy-analyze
ifneq ($(SELINUX_IGNORE_NEVERALLOWS),true)
	$(hide) $(CHECKPOLICY_ASAN_OPTIONS) $(HOST_OUT_EXECUTABLES)/checkpolicy -M -c \
		$(POLICYVERS) -o $@.tmp $(PRIVATE_SEPOLICY_1)
	$(hide) $(HOST_OUT_EXECUTABLES)/sepolicy-analyze $@.tmp neverallow -w -f $(PRIVATE_SEPOLICY_2) || \
	  ( echo "" 1>&2; \
	    echo "sepolicy-analyze failed. This is most likely due to the use" 1>&2; \
	    echo "of an expanded attribute in a neverallow assertion. Please fix" 1>&2; \
	    echo "the policy." 1>&2; \
	    exit 1 )
endif # ($(SELINUX_IGNORE_NEVERALLOWS),true)
	$(hide) touch $@.tmp
	$(hide) mv $@.tmp $@

sepolicy_policy.conf :=
sepolicy_policy_2.conf :=
built_sepolicy_neverallows := $(LOCAL_BUILT_MODULE)

##################################
# reqd_policy_mask - a policy.conf file which contains only the bare minimum
# policy necessary to use checkpolicy.  This bare-minimum policy needs to be
# present in all policy.conf files, but should not necessarily be exported as
# part of the public policy.  The rules generated by reqd_policy_mask will allow
# the compilation of public policy and subsequent removal of CIL policy that
# should not be exported.

policy_files := $(call build_policy, $(sepolicy_build_files), $(REQD_MASK_POLICY))
reqd_policy_mask.conf := $(intermediates)/reqd_policy_mask.conf
$(reqd_policy_mask.conf): PRIVATE_MLS_SENS := $(MLS_SENS)
$(reqd_policy_mask.conf): PRIVATE_MLS_CATS := $(MLS_CATS)
$(reqd_policy_mask.conf): PRIVATE_TARGET_BUILD_VARIANT := $(TARGET_BUILD_VARIANT)
$(reqd_policy_mask.conf): PRIVATE_TGT_ARCH := $(my_target_arch)
$(reqd_policy_mask.conf): PRIVATE_TGT_WITH_ASAN := $(with_asan)
$(reqd_policy_mask.conf): PRIVATE_TGT_WITH_NATIVE_COVERAGE := $(with_native_coverage)
$(reqd_policy_mask.conf): PRIVATE_ADDITIONAL_M4DEFS := $(LOCAL_ADDITIONAL_M4DEFS)
$(reqd_policy_mask.conf): PRIVATE_SEPOLICY_SPLIT := $(PRODUCT_SEPOLICY_SPLIT)
$(reqd_policy_mask.conf): PRIVATE_COMPATIBLE_PROPERTY := $(PRODUCT_COMPATIBLE_PROPERTY)
$(reqd_policy_mask.conf): PRIVATE_POLICY_FILES := $(policy_files)
$(reqd_policy_mask.conf): $(policy_files) $(M4)
	$(transform-policy-to-conf)
# b/37755687
CHECKPOLICY_ASAN_OPTIONS := ASAN_OPTIONS=detect_leaks=0

reqd_policy_mask.cil := $(intermediates)/reqd_policy_mask.cil
$(reqd_policy_mask.cil): $(reqd_policy_mask.conf) $(HOST_OUT_EXECUTABLES)/checkpolicy
	@mkdir -p $(dir $@)
	$(hide) $(CHECKPOLICY_ASAN_OPTIONS) $(HOST_OUT_EXECUTABLES)/checkpolicy -C -M -c \
		$(POLICYVERS) -o $@ $<

reqd_policy_mask.conf :=

##################################
# pub_policy - policy that will be exported to be a part of non-platform
# policy corresponding to this platform version.  This is a limited subset of
# policy that would not compile in checkpolicy on its own.  To get around this
# limitation, add only the required files from private policy, which will
# generate CIL policy that will then be filtered out by the reqd_policy_mask.
#
# There are three pub_policy.cil files below:
#   - pub_policy.cil: exported 'product', 'system_ext' and 'system' policy.
#   - system_ext_pub_policy.cil: exported 'system_ext' and 'system' policy.
#   - plat_pub_policy.cil: exported 'system' policy.
#
# Those above files will in turn be used to generate the following versioned cil files:
#   - product_mapping_file: the versioned, exported 'product' policy in product partition.
#   - system_ext_mapping_file: the versioned, exported 'system_ext' policy in system_ext partition.
#   - plat_mapping_file: the versioned, exported 'system' policy in system partition.
#   - plat_pub_versioned.cil: the versioned, exported 'product', 'system_ext' and 'system'
#                             policy in vendor partition.
#
policy_files := $(call build_policy, $(sepolicy_build_files), \
  $(PLAT_PUBLIC_POLICY) $(SYSTEM_EXT_PUBLIC_POLICY) $(PRODUCT_PUBLIC_POLICY) $(REQD_MASK_POLICY))
pub_policy.conf := $(intermediates)/pub_policy.conf
$(pub_policy.conf): PRIVATE_MLS_SENS := $(MLS_SENS)
$(pub_policy.conf): PRIVATE_MLS_CATS := $(MLS_CATS)
$(pub_policy.conf): PRIVATE_TARGET_BUILD_VARIANT := $(TARGET_BUILD_VARIANT)
$(pub_policy.conf): PRIVATE_TGT_ARCH := $(my_target_arch)
$(pub_policy.conf): PRIVATE_TGT_WITH_ASAN := $(with_asan)
$(pub_policy.conf): PRIVATE_TGT_WITH_NATIVE_COVERAGE := $(with_native_coverage)
$(pub_policy.conf): PRIVATE_ADDITIONAL_M4DEFS := $(LOCAL_ADDITIONAL_M4DEFS)
$(pub_policy.conf): PRIVATE_SEPOLICY_SPLIT := $(PRODUCT_SEPOLICY_SPLIT)
$(pub_policy.conf): PRIVATE_COMPATIBLE_PROPERTY := $(PRODUCT_COMPATIBLE_PROPERTY)
$(pub_policy.conf): PRIVATE_POLICY_FILES := $(policy_files)
$(pub_policy.conf): $(policy_files) $(M4)
	$(transform-policy-to-conf)
pub_policy.cil := $(intermediates)/pub_policy.cil
$(pub_policy.cil): PRIVATE_POL_CONF := $(pub_policy.conf)
$(pub_policy.cil): PRIVATE_REQD_MASK := $(reqd_policy_mask.cil)
$(pub_policy.cil): $(HOST_OUT_EXECUTABLES)/checkpolicy \
$(HOST_OUT_EXECUTABLES)/build_sepolicy $(pub_policy.conf) $(reqd_policy_mask.cil)
	@mkdir -p $(dir $@)
	$(hide) $(CHECKPOLICY_ASAN_OPTIONS) $< -C -M -c $(POLICYVERS) -o $@ $(PRIVATE_POL_CONF)
	$(hide) $(HOST_OUT_EXECUTABLES)/build_sepolicy -a $(HOST_OUT_EXECUTABLES) filter_out \
		-f $(PRIVATE_REQD_MASK) -t $@

pub_policy.conf :=

##################################
policy_files := $(call build_policy, $(sepolicy_build_files), \
  $(PLAT_PUBLIC_POLICY) $(SYSTEM_EXT_PUBLIC_POLICY) $(REQD_MASK_POLICY))
system_ext_pub_policy.conf := $(intermediates)/system_ext_pub_policy.conf
$(system_ext_pub_policy.conf): PRIVATE_MLS_SENS := $(MLS_SENS)
$(system_ext_pub_policy.conf): PRIVATE_MLS_CATS := $(MLS_CATS)
$(system_ext_pub_policy.conf): PRIVATE_TARGET_BUILD_VARIANT := $(TARGET_BUILD_VARIANT)
$(system_ext_pub_policy.conf): PRIVATE_TGT_ARCH := $(my_target_arch)
$(system_ext_pub_policy.conf): PRIVATE_TGT_WITH_ASAN := $(with_asan)
$(system_ext_pub_policy.conf): PRIVATE_TGT_WITH_NATIVE_COVERAGE := $(with_native_coverage)
$(system_ext_pub_policy.conf): PRIVATE_ADDITIONAL_M4DEFS := $(LOCAL_ADDITIONAL_M4DEFS)
$(system_ext_pub_policy.conf): PRIVATE_SEPOLICY_SPLIT := $(PRODUCT_SEPOLICY_SPLIT)
$(system_ext_pub_policy.conf): PRIVATE_COMPATIBLE_PROPERTY := $(PRODUCT_COMPATIBLE_PROPERTY)
$(system_ext_pub_policy.conf): PRIVATE_POLICY_FILES := $(policy_files)
$(system_ext_pub_policy.conf): $(policy_files) $(M4)
	$(transform-policy-to-conf)

system_ext_pub_policy.cil := $(intermediates)/system_ext_pub_policy.cil
$(system_ext_pub_policy.cil): PRIVATE_POL_CONF := $(system_ext_pub_policy.conf)
$(system_ext_pub_policy.cil): PRIVATE_REQD_MASK := $(reqd_policy_mask.cil)
$(system_ext_pub_policy.cil): $(HOST_OUT_EXECUTABLES)/checkpolicy \
$(HOST_OUT_EXECUTABLES)/build_sepolicy $(system_ext_pub_policy.conf) $(reqd_policy_mask.cil)
	@mkdir -p $(dir $@)
	$(hide) $(CHECKPOLICY_ASAN_OPTIONS) $< -C -M -c $(POLICYVERS) -o $@ $(PRIVATE_POL_CONF)
	$(hide) $(HOST_OUT_EXECUTABLES)/build_sepolicy -a $(HOST_OUT_EXECUTABLES) filter_out \
		-f $(PRIVATE_REQD_MASK) -t $@

system_ext_pub_policy.conf :=

##################################
policy_files := $(call build_policy, $(sepolicy_build_files), \
  $(PLAT_PUBLIC_POLICY) $(REQD_MASK_POLICY))
plat_pub_policy.conf := $(intermediates)/plat_pub_policy.conf
$(plat_pub_policy.conf): PRIVATE_MLS_SENS := $(MLS_SENS)
$(plat_pub_policy.conf): PRIVATE_MLS_CATS := $(MLS_CATS)
$(plat_pub_policy.conf): PRIVATE_TARGET_BUILD_VARIANT := $(TARGET_BUILD_VARIANT)
$(plat_pub_policy.conf): PRIVATE_TGT_ARCH := $(my_target_arch)
$(plat_pub_policy.conf): PRIVATE_TGT_WITH_ASAN := $(with_asan)
$(plat_pub_policy.conf): PRIVATE_TGT_WITH_NATIVE_COVERAGE := $(with_native_coverage)
$(plat_pub_policy.conf): PRIVATE_ADDITIONAL_M4DEFS := $(LOCAL_ADDITIONAL_M4DEFS)
$(plat_pub_policy.conf): PRIVATE_SEPOLICY_SPLIT := $(PRODUCT_SEPOLICY_SPLIT)
$(plat_pub_policy.conf): PRIVATE_COMPATIBLE_PROPERTY := $(PRODUCT_COMPATIBLE_PROPERTY)
$(plat_pub_policy.conf): PRIVATE_POLICY_FILES := $(policy_files)
$(plat_pub_policy.conf): $(policy_files) $(M4)
	$(transform-policy-to-conf)

plat_pub_policy.cil := $(intermediates)/plat_pub_policy.cil
$(plat_pub_policy.cil): PRIVATE_POL_CONF := $(plat_pub_policy.conf)
$(plat_pub_policy.cil): PRIVATE_REQD_MASK := $(reqd_policy_mask.cil)
$(plat_pub_policy.cil): $(HOST_OUT_EXECUTABLES)/checkpolicy \
$(HOST_OUT_EXECUTABLES)/build_sepolicy $(plat_pub_policy.conf) $(reqd_policy_mask.cil)
	@mkdir -p $(dir $@)
	$(hide) $(CHECKPOLICY_ASAN_OPTIONS) $< -C -M -c $(POLICYVERS) -o $@ $(PRIVATE_POL_CONF)
	$(hide) $(HOST_OUT_EXECUTABLES)/build_sepolicy -a $(HOST_OUT_EXECUTABLES) filter_out \
		-f $(PRIVATE_REQD_MASK) -t $@

plat_pub_policy.conf :=

#################################
include $(CLEAR_VARS)

LOCAL_MODULE := plat_sepolicy.cil
LOCAL_MODULE_CLASS := ETC
LOCAL_MODULE_TAGS := optional
LOCAL_MODULE_PATH := $(TARGET_OUT)/etc/selinux

include $(BUILD_SYSTEM)/base_rules.mk

# plat_policy.conf - A combination of the private and public platform policy
# which will ship with the device.  The platform will always reflect the most
# recent platform version and is not currently being attributized.
policy_files := $(call build_policy, $(sepolicy_build_files), \
  $(PLAT_PUBLIC_POLICY) $(PLAT_PRIVATE_POLICY))
plat_policy.conf := $(intermediates)/plat_policy.conf
$(plat_policy.conf): PRIVATE_MLS_SENS := $(MLS_SENS)
$(plat_policy.conf): PRIVATE_MLS_CATS := $(MLS_CATS)
$(plat_policy.conf): PRIVATE_TARGET_BUILD_VARIANT := $(TARGET_BUILD_VARIANT)
$(plat_policy.conf): PRIVATE_TGT_ARCH := $(my_target_arch)
$(plat_policy.conf): PRIVATE_TGT_WITH_ASAN := $(with_asan)
$(plat_policy.conf): PRIVATE_TGT_WITH_NATIVE_COVERAGE := $(with_native_coverage)
$(plat_policy.conf): PRIVATE_ADDITIONAL_M4DEFS := $(LOCAL_ADDITIONAL_M4DEFS)
$(plat_policy.conf): PRIVATE_SEPOLICY_SPLIT := $(PRODUCT_SEPOLICY_SPLIT)
$(plat_policy.conf): PRIVATE_COMPATIBLE_PROPERTY := $(PRODUCT_COMPATIBLE_PROPERTY)
$(plat_policy.conf): PRIVATE_POLICY_FILES := $(policy_files)
$(plat_policy.conf): $(policy_files) $(M4)
	$(transform-policy-to-conf)
	$(hide) sed '/^\s*dontaudit.*;/d' $@ | sed '/^\s*dontaudit/,/;/d' > $@.dontaudit

$(LOCAL_BUILT_MODULE): PRIVATE_ADDITIONAL_CIL_FILES := \
  $(call build_policy, $(sepolicy_build_cil_workaround_files), $(PLAT_PRIVATE_POLICY))
$(LOCAL_BUILT_MODULE): PRIVATE_NEVERALLOW_ARG := $(NEVERALLOW_ARG)
$(LOCAL_BUILT_MODULE): $(plat_policy.conf) $(HOST_OUT_EXECUTABLES)/checkpolicy \
  $(HOST_OUT_EXECUTABLES)/secilc \
  $(call build_policy, $(sepolicy_build_cil_workaround_files), $(PLAT_PRIVATE_POLICY)) \
  $(built_sepolicy_neverallows)
	@mkdir -p $(dir $@)
	$(hide) $(CHECKPOLICY_ASAN_OPTIONS) $(HOST_OUT_EXECUTABLES)/checkpolicy -M -C -c \
		$(POLICYVERS) -o $@.tmp $<
	$(hide) cat $(PRIVATE_ADDITIONAL_CIL_FILES) >> $@.tmp
	$(hide) $(HOST_OUT_EXECUTABLES)/secilc -m -M true -G -c $(POLICYVERS) $(PRIVATE_NEVERALLOW_ARG) $@.tmp -o /dev/null -f /dev/null
	$(hide) mv $@.tmp $@

built_plat_cil := $(LOCAL_BUILT_MODULE)
plat_policy.conf :=

#################################
include $(CLEAR_VARS)

LOCAL_MODULE := userdebug_plat_sepolicy.cil
LOCAL_MODULE_CLASS := ETC
LOCAL_MODULE_TAGS := optional
LOCAL_MODULE_PATH := $(TARGET_DEBUG_RAMDISK_OUT)

include $(BUILD_SYSTEM)/base_rules.mk

# userdebug_plat_policy.conf - the userdebug version plat_sepolicy.cil
policy_files := $(call build_policy, $(sepolicy_build_files), \
  $(PLAT_PUBLIC_POLICY) $(PLAT_PRIVATE_POLICY))
userdebug_plat_policy.conf := $(intermediates)/userdebug_plat_policy.conf
$(userdebug_plat_policy.conf): PRIVATE_MLS_SENS := $(MLS_SENS)
$(userdebug_plat_policy.conf): PRIVATE_MLS_CATS := $(MLS_CATS)
$(userdebug_plat_policy.conf): PRIVATE_TARGET_BUILD_VARIANT := userdebug
$(userdebug_plat_policy.conf): PRIVATE_TGT_ARCH := $(my_target_arch)
$(userdebug_plat_policy.conf): PRIVATE_TGT_WITH_ASAN := $(with_asan)
$(userdebug_plat_policy.conf): PRIVATE_TGT_WITH_NATIVE_COVERAGE := $(with_native_coverage)
$(userdebug_plat_policy.conf): PRIVATE_ADDITIONAL_M4DEFS := $(LOCAL_ADDITIONAL_M4DEFS)
$(userdebug_plat_policy.conf): PRIVATE_SEPOLICY_SPLIT := $(PRODUCT_SEPOLICY_SPLIT)
$(userdebug_plat_policy.conf): PRIVATE_COMPATIBLE_PROPERTY := $(PRODUCT_COMPATIBLE_PROPERTY)
$(userdebug_plat_policy.conf): PRIVATE_POLICY_FILES := $(policy_files)
$(userdebug_plat_policy.conf): $(policy_files) $(M4)
	$(transform-policy-to-conf)
	$(hide) sed '/^\s*dontaudit.*;/d' $@ | sed '/^\s*dontaudit/,/;/d' > $@.dontaudit

$(LOCAL_BUILT_MODULE): PRIVATE_ADDITIONAL_CIL_FILES := \
  $(call build_policy, $(sepolicy_build_cil_workaround_files), $(PLAT_PRIVATE_POLICY))
$(LOCAL_BUILT_MODULE): PRIVATE_NEVERALLOW_ARG := $(NEVERALLOW_ARG)
$(LOCAL_BUILT_MODULE): $(userdebug_plat_policy.conf) $(HOST_OUT_EXECUTABLES)/checkpolicy \
  $(HOST_OUT_EXECUTABLES)/secilc \
  $(call build_policy, $(sepolicy_build_cil_workaround_files), $(PLAT_PRIVATE_POLICY)) \
  $(built_sepolicy_neverallows)
	@mkdir -p $(dir $@)
	$(hide) $(CHECKPOLICY_ASAN_OPTIONS) $(HOST_OUT_EXECUTABLES)/checkpolicy -M -C -c \
		$(POLICYVERS) -o $@.tmp $<
	$(hide) cat $(PRIVATE_ADDITIONAL_CIL_FILES) >> $@.tmp
	$(hide) $(HOST_OUT_EXECUTABLES)/secilc -m -M true -G -c $(POLICYVERS) $(PRIVATE_NEVERALLOW_ARG) $@.tmp -o /dev/null -f /dev/null
	$(hide) mv $@.tmp $@

userdebug_plat_policy.conf :=

#################################
include $(CLEAR_VARS)

ifdef HAS_SYSTEM_EXT_SEPOLICY
LOCAL_MODULE := system_ext_sepolicy.cil
LOCAL_MODULE_CLASS := ETC
LOCAL_MODULE_TAGS := optional
LOCAL_MODULE_PATH := $(TARGET_OUT_SYSTEM_EXT)/etc/selinux

include $(BUILD_SYSTEM)/base_rules.mk

# system_ext_policy.conf - A combination of the private and public system_ext policy
# which will ship with the device. System_ext policy is not attributized.
policy_files := $(call build_policy, $(sepolicy_build_files), \
  $(PLAT_PUBLIC_POLICY) $(PLAT_PRIVATE_POLICY) \
  $(SYSTEM_EXT_PUBLIC_POLICY) $(SYSTEM_EXT_PRIVATE_POLICY))
system_ext_policy.conf := $(intermediates)/system_ext_policy.conf
$(system_ext_policy.conf): PRIVATE_MLS_SENS := $(MLS_SENS)
$(system_ext_policy.conf): PRIVATE_MLS_CATS := $(MLS_CATS)
$(system_ext_policy.conf): PRIVATE_TARGET_BUILD_VARIANT := $(TARGET_BUILD_VARIANT)
$(system_ext_policy.conf): PRIVATE_TGT_ARCH := $(my_target_arch)
$(system_ext_policy.conf): PRIVATE_TGT_WITH_ASAN := $(with_asan)
$(system_ext_policy.conf): PRIVATE_TGT_WITH_NATIVE_COVERAGE := $(with_native_coverage)
$(system_ext_policy.conf): PRIVATE_ADDITIONAL_M4DEFS := $(LOCAL_ADDITIONAL_M4DEFS)
$(system_ext_policy.conf): PRIVATE_SEPOLICY_SPLIT := $(PRODUCT_SEPOLICY_SPLIT)
$(system_ext_policy.conf): PRIVATE_COMPATIBLE_PROPERTY := $(PRODUCT_COMPATIBLE_PROPERTY)
$(system_ext_policy.conf): PRIVATE_POLICY_FILES := $(policy_files)
$(system_ext_policy.conf): $(policy_files) $(M4)
	$(transform-policy-to-conf)
	$(hide) sed '/dontaudit/d' $@ > $@.dontaudit

$(LOCAL_BUILT_MODULE): PRIVATE_NEVERALLOW_ARG := $(NEVERALLOW_ARG)
$(LOCAL_BUILT_MODULE): PRIVATE_PLAT_CIL := $(built_plat_cil)
$(LOCAL_BUILT_MODULE): $(system_ext_policy.conf) $(HOST_OUT_EXECUTABLES)/checkpolicy \
$(HOST_OUT_EXECUTABLES)/build_sepolicy $(HOST_OUT_EXECUTABLES)/secilc $(built_plat_cil)
	@mkdir -p $(dir $@)
	$(hide) $(CHECKPOLICY_ASAN_OPTIONS) $(HOST_OUT_EXECUTABLES)/checkpolicy -M -C -c \
	$(POLICYVERS) -o $@ $<
	$(hide) $(HOST_OUT_EXECUTABLES)/build_sepolicy -a $(HOST_OUT_EXECUTABLES) filter_out \
		-f $(PRIVATE_PLAT_CIL) -t $@
	# Line markers (denoted by ;;) are malformed after above cmd. They are only
	# used for debugging, so we remove them.
	$(hide) grep -v ';;' $@ > $@.tmp
	$(hide) mv $@.tmp $@
	# Combine plat_sepolicy.cil and system_ext_sepolicy.cil to make sure that the
	# latter doesn't accidentally depend on vendor/odm policies.
	$(hide) $(HOST_OUT_EXECUTABLES)/secilc -m -M true -G -c $(POLICYVERS) \
		$(PRIVATE_NEVERALLOW_ARG) $(PRIVATE_PLAT_CIL) $@ -o /dev/null -f /dev/null


built_system_ext_cil := $(LOCAL_BUILT_MODULE)
system_ext_policy.conf :=
endif # ifdef HAS_SYSTEM_EXT_SEPOLICY

#################################
include $(CLEAR_VARS)

ifdef HAS_PRODUCT_SEPOLICY
LOCAL_MODULE := product_sepolicy.cil
LOCAL_MODULE_CLASS := ETC
LOCAL_MODULE_TAGS := optional
LOCAL_MODULE_PATH := $(TARGET_OUT_PRODUCT)/etc/selinux

include $(BUILD_SYSTEM)/base_rules.mk

# product_policy.conf - A combination of the private and public product policy
# which will ship with the device. Product policy is not attributized.
policy_files := $(call build_policy, $(sepolicy_build_files), \
  $(PLAT_PUBLIC_POLICY) $(PLAT_PRIVATE_POLICY) \
  $(SYSTEM_EXT_PUBLIC_POLICY) $(SYSTEM_EXT_PRIVATE_POLICY) \
  $(PRODUCT_PUBLIC_POLICY) $(PRODUCT_PRIVATE_POLICY))
product_policy.conf := $(intermediates)/product_policy.conf
$(product_policy.conf): PRIVATE_MLS_SENS := $(MLS_SENS)
$(product_policy.conf): PRIVATE_MLS_CATS := $(MLS_CATS)
$(product_policy.conf): PRIVATE_TARGET_BUILD_VARIANT := $(TARGET_BUILD_VARIANT)
$(product_policy.conf): PRIVATE_TGT_ARCH := $(my_target_arch)
$(product_policy.conf): PRIVATE_TGT_WITH_ASAN := $(with_asan)
$(product_policy.conf): PRIVATE_TGT_WITH_NATIVE_COVERAGE := $(with_native_coverage)
$(product_policy.conf): PRIVATE_ADDITIONAL_M4DEFS := $(LOCAL_ADDITIONAL_M4DEFS)
$(product_policy.conf): PRIVATE_SEPOLICY_SPLIT := $(PRODUCT_SEPOLICY_SPLIT)
$(product_policy.conf): PRIVATE_COMPATIBLE_PROPERTY := $(PRODUCT_COMPATIBLE_PROPERTY)
$(product_policy.conf): PRIVATE_POLICY_FILES := $(policy_files)
$(product_policy.conf): $(policy_files) $(M4)
	$(transform-policy-to-conf)
	$(hide) sed '/dontaudit/d' $@ > $@.dontaudit

$(LOCAL_BUILT_MODULE): PRIVATE_NEVERALLOW_ARG := $(NEVERALLOW_ARG)
$(LOCAL_BUILT_MODULE): PRIVATE_PLAT_CIL_FILES := $(built_plat_cil) $(built_system_ext_cil)
$(LOCAL_BUILT_MODULE): $(product_policy.conf) $(HOST_OUT_EXECUTABLES)/checkpolicy \
$(HOST_OUT_EXECUTABLES)/build_sepolicy $(HOST_OUT_EXECUTABLES)/secilc \
$(built_plat_cil) $(built_system_ext_cil)
	@mkdir -p $(dir $@)
	$(hide) $(CHECKPOLICY_ASAN_OPTIONS) $(HOST_OUT_EXECUTABLES)/checkpolicy -M -C -c \
	$(POLICYVERS) -o $@ $<
	$(hide) $(HOST_OUT_EXECUTABLES)/build_sepolicy -a $(HOST_OUT_EXECUTABLES) filter_out \
		-f $(PRIVATE_PLAT_CIL_FILES) -t $@
	# Line markers (denoted by ;;) are malformed after above cmd. They are only
	# used for debugging, so we remove them.
	$(hide) grep -v ';;' $@ > $@.tmp
	$(hide) mv $@.tmp $@
	# Combine plat_sepolicy.cil, system_ext_sepolicy.cil and product_sepolicy.cil to
	# make sure that the latter doesn't accidentally depend on vendor/odm policies.
	$(hide) $(HOST_OUT_EXECUTABLES)/secilc -m -M true -G -c $(POLICYVERS) \
		$(PRIVATE_NEVERALLOW_ARG) $(PRIVATE_PLAT_CIL_FILES) $@ -o /dev/null -f /dev/null


built_product_cil := $(LOCAL_BUILT_MODULE)
product_policy.conf :=
endif # ifdef HAS_PRODUCT_SEPOLICY

#################################
include $(CLEAR_VARS)

LOCAL_MODULE := plat_sepolicy_vers.txt
LOCAL_MODULE_CLASS := ETC
LOCAL_MODULE_TAGS := optional
LOCAL_PROPRIETARY_MODULE := true
LOCAL_MODULE_PATH := $(TARGET_OUT_VENDOR)/etc/selinux

include $(BUILD_SYSTEM)/base_rules.mk

$(LOCAL_BUILT_MODULE) : PRIVATE_PLAT_SEPOL_VERS := $(BOARD_SEPOLICY_VERS)
$(LOCAL_BUILT_MODULE) :
	mkdir -p $(dir $@)
	echo $(PRIVATE_PLAT_SEPOL_VERS) > $@

#################################
include $(CLEAR_VARS)

LOCAL_MODULE := plat_mapping_file
LOCAL_MODULE_STEM := $(PLATFORM_SEPOLICY_VERSION).cil
LOCAL_MODULE_CLASS := ETC
LOCAL_MODULE_TAGS := optional
LOCAL_MODULE_PATH := $(TARGET_OUT)/etc/selinux/mapping

include $(BUILD_SYSTEM)/base_rules.mk

# auto-generate the mapping file for current platform policy, since it needs to
# track platform policy development
$(LOCAL_BUILT_MODULE) : PRIVATE_VERS := $(PLATFORM_SEPOLICY_VERSION)
$(LOCAL_BUILT_MODULE) : $(plat_pub_policy.cil) $(HOST_OUT_EXECUTABLES)/version_policy
	@mkdir -p $(dir $@)
	$(hide) $(HOST_OUT_EXECUTABLES)/version_policy -b $< -m -n $(PRIVATE_VERS) -o $@

built_plat_mapping_cil := $(LOCAL_BUILT_MODULE)

#################################
include $(CLEAR_VARS)

ifdef HAS_SYSTEM_EXT_SEPOLICY
LOCAL_MODULE := system_ext_mapping_file
LOCAL_MODULE_STEM := $(PLATFORM_SEPOLICY_VERSION).cil
LOCAL_MODULE_CLASS := ETC
LOCAL_MODULE_TAGS := optional
LOCAL_MODULE_PATH := $(TARGET_OUT_SYSTEM_EXT)/etc/selinux/mapping

include $(BUILD_SYSTEM)/base_rules.mk

$(LOCAL_BUILT_MODULE) : PRIVATE_VERS := $(PLATFORM_SEPOLICY_VERSION)
$(LOCAL_BUILT_MODULE) : PRIVATE_PLAT_MAPPING_CIL := $(built_plat_mapping_cil)
$(LOCAL_BUILT_MODULE) : $(system_ext_pub_policy.cil) $(HOST_OUT_EXECUTABLES)/version_policy \
$(built_plat_mapping_cil)
	@mkdir -p $(dir $@)
	# Generate system_ext mapping file as mapping file of 'system' (plat) and 'system_ext'
	# sepolicy minus plat_mapping_file.
	$(hide) $(HOST_OUT_EXECUTABLES)/version_policy -b $< -m -n $(PRIVATE_VERS) -o $@
	$(hide) $(HOST_OUT_EXECUTABLES)/build_sepolicy -a $(HOST_OUT_EXECUTABLES) filter_out \
		-f $(PRIVATE_PLAT_MAPPING_CIL) -t $@

built_system_ext_mapping_cil := $(LOCAL_BUILT_MODULE)
endif # HAS_SYSTEM_EXT_SEPOLICY

#################################
include $(CLEAR_VARS)

ifdef HAS_PRODUCT_SEPOLICY
LOCAL_MODULE := product_mapping_file
LOCAL_MODULE_STEM := $(PLATFORM_SEPOLICY_VERSION).cil
LOCAL_MODULE_CLASS := ETC
LOCAL_MODULE_TAGS := optional
LOCAL_MODULE_PATH := $(TARGET_OUT_PRODUCT)/etc/selinux/mapping

include $(BUILD_SYSTEM)/base_rules.mk

$(LOCAL_BUILT_MODULE) : PRIVATE_VERS := $(PLATFORM_SEPOLICY_VERSION)
$(LOCAL_BUILT_MODULE) : PRIVATE_FILTER_CIL_FILES := $(built_plat_mapping_cil) $(built_system_ext_mapping_cil)
$(LOCAL_BUILT_MODULE) : $(pub_policy.cil) $(HOST_OUT_EXECUTABLES)/version_policy \
$(built_plat_mapping_cil) $(built_system_ext_mapping_cil)
	@mkdir -p $(dir $@)
	# Generate product mapping file as mapping file of all public sepolicy minus
	# plat_mapping_file and system_ext_mapping_file.
	$(hide) $(HOST_OUT_EXECUTABLES)/version_policy -b $< -m -n $(PRIVATE_VERS) -o $@
	$(hide) $(HOST_OUT_EXECUTABLES)/build_sepolicy -a $(HOST_OUT_EXECUTABLES) filter_out \
		-f $(PRIVATE_FILTER_CIL_FILES) -t $@

built_product_mapping_cil := $(LOCAL_BUILT_MODULE)
endif # HAS_PRODUCT_SEPOLICY

#################################
include $(CLEAR_VARS)

# plat_pub_versioned.cil - the exported platform policy associated with the version
# that non-platform policy targets.
LOCAL_MODULE := plat_pub_versioned.cil
LOCAL_MODULE_CLASS := ETC
LOCAL_MODULE_TAGS := optional
LOCAL_PROPRIETARY_MODULE := true
LOCAL_MODULE_PATH := $(TARGET_OUT_VENDOR)/etc/selinux

include $(BUILD_SYSTEM)/base_rules.mk

$(LOCAL_BUILT_MODULE) : PRIVATE_VERS := $(BOARD_SEPOLICY_VERS)
$(LOCAL_BUILT_MODULE) : PRIVATE_TGT_POL := $(pub_policy.cil)
$(LOCAL_BUILT_MODULE) : PRIVATE_DEP_CIL_FILES := $(built_plat_cil) $(built_system_ext_cil) \
$(built_product_cil) $(built_plat_mapping_cil) $(built_system_ext_mapping_cil) \
$(built_product_mapping_cil)
$(LOCAL_BUILT_MODULE) : $(pub_policy.cil) $(HOST_OUT_EXECUTABLES)/version_policy \
  $(HOST_OUT_EXECUTABLES)/secilc $(built_plat_cil) $(built_system_ext_cil) $(built_product_cil) \
  $(built_plat_mapping_cil) $(built_system_ext_mapping_cil) $(built_product_mapping_cil)
	@mkdir -p $(dir $@)
	$(HOST_OUT_EXECUTABLES)/version_policy -b $< -t $(PRIVATE_TGT_POL) -n $(PRIVATE_VERS) -o $@
	$(hide) $(HOST_OUT_EXECUTABLES)/secilc -m -M true -G -N -c $(POLICYVERS) \
		$(PRIVATE_DEP_CIL_FILES) $@ -o /dev/null -f /dev/null

built_pub_vers_cil := $(LOCAL_BUILT_MODULE)

#################################
include $(CLEAR_VARS)

# vendor_policy.cil - the vendor sepolicy. This needs attributization and to be combined
# with the platform-provided policy.  It makes use of the reqd_policy_mask files from private
# policy and the platform public policy files in order to use checkpolicy.
LOCAL_MODULE := vendor_sepolicy.cil
LOCAL_MODULE_CLASS := ETC
LOCAL_MODULE_TAGS := optional
LOCAL_PROPRIETARY_MODULE := true
LOCAL_MODULE_PATH := $(TARGET_OUT_VENDOR)/etc/selinux

include $(BUILD_SYSTEM)/base_rules.mk

policy_files := $(call build_policy, $(sepolicy_build_files), \
  $(PLAT_PUBLIC_POLICY) $(SYSTEM_EXT_PUBLIC_POLICY) $(PRODUCT_PUBLIC_POLICY) \
  $(REQD_MASK_POLICY) $(PLAT_VENDOR_POLICY) $(BOARD_VENDOR_SEPOLICY_DIRS))
vendor_policy.conf := $(intermediates)/vendor_policy.conf
$(vendor_policy.conf): PRIVATE_MLS_SENS := $(MLS_SENS)
$(vendor_policy.conf): PRIVATE_MLS_CATS := $(MLS_CATS)
$(vendor_policy.conf): PRIVATE_TARGET_BUILD_VARIANT := $(TARGET_BUILD_VARIANT)
$(vendor_policy.conf): PRIVATE_TGT_ARCH := $(my_target_arch)
$(vendor_policy.conf): PRIVATE_TGT_WITH_ASAN := $(with_asan)
$(vendor_policy.conf): PRIVATE_TGT_WITH_NATIVE_COVERAGE := $(with_native_coverage)
$(vendor_policy.conf): PRIVATE_ADDITIONAL_M4DEFS := $(LOCAL_ADDITIONAL_M4DEFS)
$(vendor_policy.conf): PRIVATE_SEPOLICY_SPLIT := $(PRODUCT_SEPOLICY_SPLIT)
$(vendor_policy.conf): PRIVATE_COMPATIBLE_PROPERTY := $(PRODUCT_COMPATIBLE_PROPERTY)
$(vendor_policy.conf): PRIVATE_POLICY_FILES := $(policy_files)
$(vendor_policy.conf): $(policy_files) $(M4)
	$(transform-policy-to-conf)
	$(hide) sed '/^\s*dontaudit.*;/d' $@ | sed '/^\s*dontaudit/,/;/d' > $@.dontaudit

$(LOCAL_BUILT_MODULE): PRIVATE_POL_CONF := $(vendor_policy.conf)
$(LOCAL_BUILT_MODULE): PRIVATE_REQD_MASK := $(reqd_policy_mask.cil)
$(LOCAL_BUILT_MODULE): PRIVATE_BASE_CIL := $(pub_policy.cil)
$(LOCAL_BUILT_MODULE): PRIVATE_VERS := $(BOARD_SEPOLICY_VERS)
$(LOCAL_BUILT_MODULE): PRIVATE_DEP_CIL_FILES := $(built_plat_cil) $(built_system_ext_cil) \
$(built_product_cil) $(built_pub_vers_cil) $(built_plat_mapping_cil) \
$(built_system_ext_mapping_cil) $(built_product_mapping_cil)
$(LOCAL_BUILT_MODULE): PRIVATE_FILTER_CIL := $(built_pub_vers_cil)
$(LOCAL_BUILT_MODULE): $(HOST_OUT_EXECUTABLES)/build_sepolicy \
  $(vendor_policy.conf) $(reqd_policy_mask.cil) $(pub_policy.cil) \
  $(built_plat_cil) $(built_system_ext_cil) $(built_product_cil) \
  $(built_pub_vers_cil) $(built_plat_mapping_cil) $(built_system_ext_mapping_cil) \
  $(built_product_mapping_cil)
	@mkdir -p $(dir $@)
	$(hide) $(HOST_OUT_EXECUTABLES)/build_sepolicy -a $(HOST_OUT_EXECUTABLES) build_cil \
		-i $(PRIVATE_POL_CONF) -m $(PRIVATE_REQD_MASK) -c $(CHECKPOLICY_ASAN_OPTIONS) \
		-b $(PRIVATE_BASE_CIL) -d $(PRIVATE_DEP_CIL_FILES) -f $(PRIVATE_FILTER_CIL) \
		-t $(PRIVATE_VERS) -p $(POLICYVERS) -o $@

built_vendor_cil := $(LOCAL_BUILT_MODULE)
vendor_policy.conf :=

#################################
include $(CLEAR_VARS)

ifdef BOARD_ODM_SEPOLICY_DIRS
# odm_policy.cil - the odm sepolicy. This needs attributization and to be combined
# with the platform-provided policy.  It makes use of the reqd_policy_mask files from private
# policy and the platform public policy files in order to use checkpolicy.
LOCAL_MODULE := odm_sepolicy.cil
LOCAL_MODULE_CLASS := ETC
LOCAL_MODULE_TAGS := optional
LOCAL_PROPRIETARY_MODULE := true
LOCAL_MODULE_PATH := $(TARGET_OUT_ODM)/etc/selinux

include $(BUILD_SYSTEM)/base_rules.mk

policy_files := $(call build_policy, $(sepolicy_build_files), \
  $(PLAT_PUBLIC_POLICY) $(SYSTEM_EXT_PUBLIC_POLICY) $(PRODUCT_PUBLIC_POLICY) \
  $(REQD_MASK_POLICY) $(PLAT_VENDOR_POLICY) $(BOARD_VENDOR_SEPOLICY_DIRS) $(BOARD_ODM_SEPOLICY_DIRS))
odm_policy.conf := $(intermediates)/odm_policy.conf
$(odm_policy.conf): PRIVATE_MLS_SENS := $(MLS_SENS)
$(odm_policy.conf): PRIVATE_MLS_CATS := $(MLS_CATS)
$(odm_policy.conf): PRIVATE_TARGET_BUILD_VARIANT := $(TARGET_BUILD_VARIANT)
$(odm_policy.conf): PRIVATE_TGT_ARCH := $(my_target_arch)
$(odm_policy.conf): PRIVATE_TGT_WITH_ASAN := $(with_asan)
$(odm_policy.conf): PRIVATE_TGT_WITH_NATIVE_COVERAGE := $(with_native_coverage)
$(odm_policy.conf): PRIVATE_ADDITIONAL_M4DEFS := $(LOCAL_ADDITIONAL_M4DEFS)
$(odm_policy.conf): PRIVATE_SEPOLICY_SPLIT := $(PRODUCT_SEPOLICY_SPLIT)
$(odm_policy.conf): PRIVATE_COMPATIBLE_PROPERTY := $(PRODUCT_COMPATIBLE_PROPERTY)
$(odm_policy.conf): PRIVATE_POLICY_FILES := $(policy_files)
$(odm_policy.conf): $(policy_files) $(M4)
	$(transform-policy-to-conf)
	$(hide) sed '/^\s*dontaudit.*;/d' $@ | sed '/^\s*dontaudit/,/;/d' > $@.dontaudit

$(LOCAL_BUILT_MODULE): PRIVATE_POL_CONF := $(odm_policy.conf)
$(LOCAL_BUILT_MODULE): PRIVATE_REQD_MASK := $(reqd_policy_mask.cil)
$(LOCAL_BUILT_MODULE): PRIVATE_BASE_CIL := $(pub_policy.cil)
$(LOCAL_BUILT_MODULE): PRIVATE_VERS := $(BOARD_SEPOLICY_VERS)
$(LOCAL_BUILT_MODULE): PRIVATE_DEP_CIL_FILES := $(built_plat_cil) $(built_system_ext_cil) \
  $(built_product_cil) $(built_pub_vers_cil) $(built_plat_mapping_cil) \
  $(built_system_ext_mapping_cil) $(built_product_mapping_cil) $(built_vendor_cil)
$(LOCAL_BUILT_MODULE) : PRIVATE_FILTER_CIL_FILES := $(built_pub_vers_cil) $(built_vendor_cil)
$(LOCAL_BUILT_MODULE): $(HOST_OUT_EXECUTABLES)/build_sepolicy \
  $(odm_policy.conf) $(reqd_policy_mask.cil) $(pub_policy.cil) \
  $(built_plat_cil) $(built_system_ext_cil) $(built_product_cil) $(built_pub_vers_cil) \
  $(built_plat_mapping_cil) $(built_system_ext_mapping_cil) $(built_product_mapping_cil) \
  $(built_vendor_cil)
	@mkdir -p $(dir $@)
	$(hide) $(HOST_OUT_EXECUTABLES)/build_sepolicy -a $(HOST_OUT_EXECUTABLES) build_cil \
		-i $(PRIVATE_POL_CONF) -m $(PRIVATE_REQD_MASK) -c $(CHECKPOLICY_ASAN_OPTIONS) \
		-b $(PRIVATE_BASE_CIL) -d $(PRIVATE_DEP_CIL_FILES) -f $(PRIVATE_FILTER_CIL_FILES) \
		-t $(PRIVATE_VERS) -p $(POLICYVERS) -o $@

built_odm_cil := $(LOCAL_BUILT_MODULE)
odm_policy.conf :=
odm_policy_raw :=
endif

#################################
include $(CLEAR_VARS)

LOCAL_MODULE := precompiled_sepolicy
LOCAL_MODULE_CLASS := ETC
LOCAL_MODULE_TAGS := optional
LOCAL_PROPRIETARY_MODULE := true

ifeq ($(BOARD_USES_ODMIMAGE),true)
LOCAL_MODULE_PATH := $(TARGET_OUT_ODM)/etc/selinux
else
LOCAL_MODULE_PATH := $(TARGET_OUT_VENDOR)/etc/selinux
endif

include $(BUILD_SYSTEM)/base_rules.mk

all_cil_files := \
    $(built_plat_cil) \
    $(built_plat_mapping_cil) \
    $(built_pub_vers_cil) \
    $(built_vendor_cil)

ifdef HAS_SYSTEM_EXT_SEPOLICY
all_cil_files += \
    $(built_system_ext_cil) \
    $(built_system_ext_mapping_cil) \

endif

ifdef HAS_PRODUCT_SEPOLICY
all_cil_files += \
    $(built_product_cil) \
    $(built_product_mapping_cil) \

endif

ifdef BOARD_ODM_SEPOLICY_DIRS
all_cil_files += $(built_odm_cil)
endif

$(LOCAL_BUILT_MODULE): PRIVATE_CIL_FILES := $(all_cil_files)
$(LOCAL_BUILT_MODULE): PRIVATE_NEVERALLOW_ARG := $(NEVERALLOW_ARG)
$(LOCAL_BUILT_MODULE): $(HOST_OUT_EXECUTABLES)/secilc $(all_cil_files) $(built_sepolicy_neverallows)
	$(hide) $(HOST_OUT_EXECUTABLES)/secilc -m -M true -G -c $(POLICYVERS) $(PRIVATE_NEVERALLOW_ARG) \
		$(PRIVATE_CIL_FILES) -o $@ -f /dev/null

built_precompiled_sepolicy := $(LOCAL_BUILT_MODULE)
all_cil_files :=

#################################
# Precompiled sepolicy is loaded if and only if:
# - plat_sepolicy_and_mapping.sha256 equals
#   precompiled_sepolicy.plat_sepolicy_and_mapping.sha256
# AND
# - system_ext_sepolicy_and_mapping.sha256 equals
#   precompiled_sepolicy.system_ext_sepolicy_and_mapping.sha256
# AND
# - product_sepolicy_and_mapping.sha256 equals
#   precompiled_sepolicy.product_sepolicy_and_mapping.sha256
# See system/core/init/selinux.cpp for details.
#################################
include $(CLEAR_VARS)

LOCAL_MODULE := plat_sepolicy_and_mapping.sha256
LOCAL_MODULE_CLASS := ETC
LOCAL_MODULE_TAGS := optional
LOCAL_MODULE_PATH = $(TARGET_OUT)/etc/selinux

include $(BUILD_SYSTEM)/base_rules.mk

$(LOCAL_BUILT_MODULE): $(built_plat_cil) $(built_plat_mapping_cil)
	cat $^ | sha256sum | cut -d' ' -f1 > $@

#################################
include $(CLEAR_VARS)

LOCAL_MODULE := system_ext_sepolicy_and_mapping.sha256
LOCAL_MODULE_CLASS := ETC
LOCAL_MODULE_TAGS := optional
LOCAL_MODULE_PATH = $(TARGET_OUT_SYSTEM_EXT)/etc/selinux

include $(BUILD_SYSTEM)/base_rules.mk

$(LOCAL_BUILT_MODULE): $(built_system_ext_cil) $(built_system_ext_mapping_cil)
	cat $^ | sha256sum | cut -d' ' -f1 > $@

#################################
include $(CLEAR_VARS)

LOCAL_MODULE := product_sepolicy_and_mapping.sha256
LOCAL_MODULE_CLASS := ETC
LOCAL_MODULE_TAGS := optional
LOCAL_MODULE_PATH = $(TARGET_OUT_PRODUCT)/etc/selinux

include $(BUILD_SYSTEM)/base_rules.mk

$(LOCAL_BUILT_MODULE): $(built_product_cil) $(built_product_mapping_cil)
	cat $^ | sha256sum | cut -d' ' -f1 > $@

#################################
# SHA-256 digest of the plat_sepolicy.cil and plat_mapping_file against
# which precompiled_policy was built.
#################################
include $(CLEAR_VARS)
LOCAL_MODULE := precompiled_sepolicy.plat_sepolicy_and_mapping.sha256
LOCAL_MODULE_CLASS := ETC
LOCAL_MODULE_TAGS := optional

ifeq ($(BOARD_USES_ODMIMAGE),true)
LOCAL_MODULE_PATH := $(TARGET_OUT_ODM)/etc/selinux
else
LOCAL_MODULE_PATH := $(TARGET_OUT_VENDOR)/etc/selinux
endif

include $(BUILD_SYSTEM)/base_rules.mk

$(LOCAL_BUILT_MODULE): PRIVATE_CIL_FILES := $(built_plat_cil) $(built_plat_mapping_cil)
$(LOCAL_BUILT_MODULE): $(built_precompiled_sepolicy) $(built_plat_cil) $(built_plat_mapping_cil)
	cat $(PRIVATE_CIL_FILES) | sha256sum | cut -d' ' -f1 > $@

#################################
# SHA-256 digest of the system_ext_sepolicy.cil and system_ext_mapping_file against
# which precompiled_policy was built.
#################################
include $(CLEAR_VARS)
LOCAL_MODULE := precompiled_sepolicy.system_ext_sepolicy_and_mapping.sha256
LOCAL_MODULE_CLASS := ETC
LOCAL_MODULE_TAGS := optional

ifeq ($(BOARD_USES_ODMIMAGE),true)
LOCAL_MODULE_PATH := $(TARGET_OUT_ODM)/etc/selinux
else
LOCAL_MODULE_PATH := $(TARGET_OUT_VENDOR)/etc/selinux
endif

include $(BUILD_SYSTEM)/base_rules.mk

$(LOCAL_BUILT_MODULE): PRIVATE_CIL_FILES := $(built_system_ext_cil) $(built_system_ext_mapping_cil)
$(LOCAL_BUILT_MODULE): $(built_precompiled_sepolicy) $(built_system_ext_cil) $(built_system_ext_mapping_cil)
	cat $(PRIVATE_CIL_FILES) | sha256sum | cut -d' ' -f1 > $@

#################################
# SHA-256 digest of the product_sepolicy.cil and product_mapping_file against
# which precompiled_policy was built.
#################################
include $(CLEAR_VARS)
LOCAL_MODULE := precompiled_sepolicy.product_sepolicy_and_mapping.sha256
LOCAL_MODULE_CLASS := ETC
LOCAL_MODULE_TAGS := optional

ifeq ($(BOARD_USES_ODMIMAGE),true)
LOCAL_MODULE_PATH := $(TARGET_OUT_ODM)/etc/selinux
else
LOCAL_MODULE_PATH := $(TARGET_OUT_VENDOR)/etc/selinux
endif

include $(BUILD_SYSTEM)/base_rules.mk

$(LOCAL_BUILT_MODULE): PRIVATE_CIL_FILES := $(built_product_cil) $(built_product_mapping_cil)
$(LOCAL_BUILT_MODULE): $(built_precompiled_sepolicy) $(built_product_cil) $(built_product_mapping_cil)
	cat $(PRIVATE_CIL_FILES) | sha256sum | cut -d' ' -f1 > $@

#################################
include $(CLEAR_VARS)
# build this target so that we can still perform neverallow checks

LOCAL_MODULE := sepolicy
LOCAL_MODULE_CLASS := ETC
LOCAL_MODULE_TAGS := optional
LOCAL_MODULE_PATH := $(TARGET_ROOT_OUT)

include $(BUILD_SYSTEM)/base_rules.mk

all_cil_files := \
    $(built_plat_cil) \
    $(built_plat_mapping_cil) \
    $(built_pub_vers_cil) \
    $(built_vendor_cil)

ifdef HAS_SYSTEM_EXT_SEPOLICY
all_cil_files += \
    $(built_system_ext_cil) \
    $(built_system_ext_mapping_cil) \

endif

ifdef HAS_PRODUCT_SEPOLICY
all_cil_files += \
    $(built_product_cil) \
    $(built_product_mapping_cil) \

endif

ifdef BOARD_ODM_SEPOLICY_DIRS
all_cil_files += $(built_odm_cil)
endif

$(LOCAL_BUILT_MODULE): PRIVATE_CIL_FILES := $(all_cil_files)
$(LOCAL_BUILT_MODULE): PRIVATE_NEVERALLOW_ARG := $(NEVERALLOW_ARG)
$(LOCAL_BUILT_MODULE): $(HOST_OUT_EXECUTABLES)/secilc $(HOST_OUT_EXECUTABLES)/sepolicy-analyze $(all_cil_files) \
$(built_sepolicy_neverallows)
	@mkdir -p $(dir $@)
	$(hide) $< -m -M true -G -c $(POLICYVERS) $(PRIVATE_NEVERALLOW_ARG) $(PRIVATE_CIL_FILES) -o $@.tmp -f /dev/null
	$(hide) $(HOST_OUT_EXECUTABLES)/sepolicy-analyze $@.tmp permissive > $@.permissivedomains
	$(hide) if [ "$(TARGET_BUILD_VARIANT)" = "user" -a -s $@.permissivedomains ]; then \
		echo "==========" 1>&2; \
		echo "ERROR: permissive domains not allowed in user builds" 1>&2; \
		echo "List of invalid domains:" 1>&2; \
		cat $@.permissivedomains 1>&2; \
		exit 1; \
		fi
	$(hide) mv $@.tmp $@

built_sepolicy := $(LOCAL_BUILT_MODULE)
all_cil_files :=

#################################
include $(CLEAR_VARS)

# keep concrete sepolicy for neverallow checks
# If SELINUX_IGNORE_NEVERALLOWS is set, we use sed to remove the neverallow lines before compiling.

LOCAL_MODULE := sepolicy.recovery
LOCAL_MODULE_STEM := sepolicy
LOCAL_MODULE_CLASS := ETC
LOCAL_MODULE_TAGS := optional
LOCAL_MODULE_PATH := $(TARGET_RECOVERY_ROOT_OUT)

include $(BUILD_SYSTEM)/base_rules.mk

policy_files := $(call build_policy, $(sepolicy_build_files), \
  $(PLAT_PUBLIC_POLICY) $(PLAT_PRIVATE_POLICY) \
  $(SYSTEM_EXT_PUBLIC_POLICY) $(SYSTEM_EXT_PRIVATE_POLICY) \
  $(PRODUCT_PUBLIC_POLICY) $(PRODUCT_PRIVATE_POLICY) \
  $(PLAT_VENDOR_POLICY) $(BOARD_VENDOR_SEPOLICY_DIRS) \
  $(BOARD_ODM_SEPOLICY_DIRS))
sepolicy.recovery.conf := $(intermediates)/sepolicy.recovery.conf
$(sepolicy.recovery.conf): PRIVATE_MLS_SENS := $(MLS_SENS)
$(sepolicy.recovery.conf): PRIVATE_MLS_CATS := $(MLS_CATS)
$(sepolicy.recovery.conf): PRIVATE_TARGET_BUILD_VARIANT := $(TARGET_BUILD_VARIANT)
$(sepolicy.recovery.conf): PRIVATE_TGT_ARCH := $(my_target_arch)
$(sepolicy.recovery.conf): PRIVATE_TGT_WITH_ASAN := $(with_asan)
$(sepolicy.recovery.conf): PRIVATE_TGT_WITH_NATIVE_COVERAGE := $(with_native_coverage)
$(sepolicy.recovery.conf): PRIVATE_ADDITIONAL_M4DEFS := $(LOCAL_ADDITIONAL_M4DEFS)
$(sepolicy.recovery.conf): PRIVATE_TGT_RECOVERY := -D target_recovery=true
$(sepolicy.recovery.conf): PRIVATE_POLICY_FILES := $(policy_files)
$(sepolicy.recovery.conf): $(policy_files) $(M4)
	$(transform-policy-to-conf)
	$(hide) sed '/^\s*dontaudit.*;/d' $@ | sed '/^\s*dontaudit/,/;/d' > $@.dontaudit

ifeq ($(SELINUX_IGNORE_NEVERALLOWS),true)
	$(hide) sed -z 's/\n\s*neverallow[^;]*;/\n/g' $@ > $@.neverallow
	$(hide) mv $@.neverallow $@
endif

$(LOCAL_BUILT_MODULE): $(sepolicy.recovery.conf) $(HOST_OUT_EXECUTABLES)/checkpolicy \
                       $(HOST_OUT_EXECUTABLES)/sepolicy-analyze
	@mkdir -p $(dir $@)
	$(hide) $(CHECKPOLICY_ASAN_OPTIONS) $(HOST_OUT_EXECUTABLES)/checkpolicy -M -c \
		$(POLICYVERS) -o $@.tmp $<
	$(hide) $(HOST_OUT_EXECUTABLES)/sepolicy-analyze $@.tmp permissive > $@.permissivedomains
	$(hide) if [ "$(TARGET_BUILD_VARIANT)" = "user" -a -s $@.permissivedomains ]; then \
		echo "==========" 1>&2; \
		echo "ERROR: permissive domains not allowed in user builds" 1>&2; \
		echo "List of invalid domains:" 1>&2; \
		cat $@.permissivedomains 1>&2; \
		exit 1; \
		fi
	$(hide) mv $@.tmp $@

sepolicy.recovery.conf :=

##################################
# SELinux policy embedded into CTS.
# CTS checks neverallow rules of this policy against the policy of the device under test.
##################################
include $(CLEAR_VARS)

LOCAL_MODULE := general_sepolicy.conf
LOCAL_MODULE_CLASS := ETC
LOCAL_MODULE_TAGS := tests

include $(BUILD_SYSTEM)/base_rules.mk

policy_files := $(call build_policy, $(sepolicy_build_files), \
  $(PLAT_PUBLIC_POLICY) $(PLAT_PRIVATE_POLICY))
$(LOCAL_BUILT_MODULE): PRIVATE_MLS_SENS := $(MLS_SENS)
$(LOCAL_BUILT_MODULE): PRIVATE_MLS_CATS := $(MLS_CATS)
$(LOCAL_BUILT_MODULE): PRIVATE_TARGET_BUILD_VARIANT := user
$(LOCAL_BUILT_MODULE): PRIVATE_TGT_ARCH := $(my_target_arch)
$(LOCAL_BUILT_MODULE): PRIVATE_WITH_ASAN := false
$(LOCAL_BUILT_MODULE): PRIVATE_SEPOLICY_SPLIT := cts
$(LOCAL_BUILT_MODULE): PRIVATE_COMPATIBLE_PROPERTY := cts
$(LOCAL_BUILT_MODULE): PRIVATE_EXCLUDE_BUILD_TEST := true
$(LOCAL_BUILT_MODULE): PRIVATE_POLICY_FILES := $(policy_files)
$(LOCAL_BUILT_MODULE): $(policy_files) $(M4)
	$(transform-policy-to-conf)
	$(hide) sed '/^\s*dontaudit.*;/d' $@ | sed '/^\s*dontaudit/,/;/d' > $@.dontaudit

##################################
# TODO - remove this.   Keep around until we get the filesystem creation stuff taken care of.
#
include $(CLEAR_VARS)

LOCAL_MODULE := file_contexts.bin
LOCAL_MODULE_CLASS := ETC
LOCAL_MODULE_TAGS := optional
LOCAL_MODULE_PATH := $(TARGET_ROOT_OUT)

include $(BUILD_SYSTEM)/base_rules.mk

# The file_contexts.bin is built in the following way:
# 1. Collect all file_contexts files in THIS repository and process them with
#    m4 into a tmp file called file_contexts.local.tmp.
# 2. Collect all device specific file_contexts files and process them with m4
#    into a tmp file called file_contexts.device.tmp.
# 3. Run checkfc -e (allow no device fc entries ie empty) and fc_sort on
#    file_contexts.device.tmp and output to file_contexts.device.sorted.tmp.
# 4. Concatenate file_contexts.local.tmp and file_contexts.device.tmp into
#    file_contexts.concat.tmp.
# 5. Run checkfc and sefcontext_compile on file_contexts.concat.tmp to produce
#    file_contexts.bin.
#
#  Note: That a newline file is placed between each file_context file found to
#        ensure a proper build when an fc file is missing an ending newline.

local_fc_files := $(call build_policy, file_contexts, $(PLAT_PRIVATE_POLICY))

ifdef HAS_SYSTEM_EXT_SEPOLICY
local_fc_files += $(call build_policy, file_contexts, $(SYSTEM_EXT_PRIVATE_POLICY))
endif

ifdef HAS_PRODUCT_SEPOLICY
local_fc_files += $(call build_policy, file_contexts, $(PRODUCT_PRIVATE_POLICY))
endif

ifneq ($(filter address,$(SANITIZE_TARGET)),)
  local_fc_files += $(wildcard $(addsuffix /file_contexts_asan, $(PLAT_PRIVATE_POLICY)))
endif
ifneq (,$(filter userdebug eng,$(TARGET_BUILD_VARIANT)))
  local_fc_files += $(wildcard $(addsuffix /file_contexts_overlayfs, $(PLAT_PRIVATE_POLICY)))
endif
ifeq ($(TARGET_FLATTEN_APEX),true)
  apex_fc_files := $(wildcard $(LOCAL_PATH)/apex/*-file_contexts)
  $(foreach _input,$(apex_fc_files),\
    $(eval _output := $(intermediates)/$(notdir $(_input))-flattened)\
    $(eval _apex_name := $(patsubst %-file_contexts,%,$(notdir $(_input))))\
    $(eval $(call build_flattened_apex_file_contexts,$(_input),$(_apex_name),$(_output),local_fc_files))\
   )
endif

file_contexts.local.tmp := $(intermediates)/file_contexts.local.tmp
$(file_contexts.local.tmp): PRIVATE_FC_FILES := $(local_fc_files)
$(file_contexts.local.tmp): $(local_fc_files) $(M4)
	@mkdir -p $(dir $@)
	$(hide) $(M4) --fatal-warnings -s $(PRIVATE_FC_FILES) > $@

device_fc_files := $(call build_vendor_policy, file_contexts)

ifdef BOARD_ODM_SEPOLICY_DIRS
device_fc_files += $(call build_odm_policy, file_contexts)
endif

file_contexts.device.tmp := $(intermediates)/file_contexts.device.tmp
$(file_contexts.device.tmp): PRIVATE_ADDITIONAL_M4DEFS := $(LOCAL_ADDITIONAL_M4DEFS)
$(file_contexts.device.tmp): PRIVATE_DEVICE_FC_FILES := $(device_fc_files)
$(file_contexts.device.tmp): $(device_fc_files) $(M4)
	@mkdir -p $(dir $@)
	$(hide) $(M4) --fatal-warnings -s $(PRIVATE_ADDITIONAL_M4DEFS) $(PRIVATE_DEVICE_FC_FILES) > $@

file_contexts.device.sorted.tmp := $(intermediates)/file_contexts.device.sorted.tmp
$(file_contexts.device.sorted.tmp): PRIVATE_SEPOLICY := $(built_sepolicy)
$(file_contexts.device.sorted.tmp): $(file_contexts.device.tmp) $(built_sepolicy) \
  $(HOST_OUT_EXECUTABLES)/fc_sort $(HOST_OUT_EXECUTABLES)/checkfc
	@mkdir -p $(dir $@)
	$(hide) $(HOST_OUT_EXECUTABLES)/checkfc -e $(PRIVATE_SEPOLICY) $<
	$(hide) $(HOST_OUT_EXECUTABLES)/fc_sort -i $< -o $@

file_contexts.concat.tmp := $(intermediates)/file_contexts.concat.tmp
$(file_contexts.concat.tmp): PRIVATE_CONTEXTS := $(file_contexts.local.tmp) $(file_contexts.device.sorted.tmp)
$(file_contexts.concat.tmp): $(file_contexts.local.tmp) $(file_contexts.device.sorted.tmp) $(M4)
	@mkdir -p $(dir $@)
	$(hide) $(M4) --fatal-warnings -s $(PRIVATE_CONTEXTS) > $@

$(LOCAL_BUILT_MODULE): PRIVATE_SEPOLICY := $(built_sepolicy)
$(LOCAL_BUILT_MODULE): $(file_contexts.concat.tmp) $(built_sepolicy) $(HOST_OUT_EXECUTABLES)/sefcontext_compile $(HOST_OUT_EXECUTABLES)/checkfc
	@mkdir -p $(dir $@)
	$(hide) $(HOST_OUT_EXECUTABLES)/checkfc $(PRIVATE_SEPOLICY) $<
	$(hide) $(HOST_OUT_EXECUTABLES)/sefcontext_compile -o $@ $<

built_fc := $(LOCAL_BUILT_MODULE)
local_fc_files :=
local_fcfiles_with_nl :=
device_fc_files :=
device_fcfiles_with_nl :=
file_contexts.concat.tmp :=
file_contexts.device.sorted.tmp :=
file_contexts.device.tmp :=
file_contexts.local.tmp :=

##################################
ifneq ($(TARGET_BUILD_VARIANT), user)
include $(CLEAR_VARS)

LOCAL_MODULE := selinux_denial_metadata
LOCAL_MODULE_CLASS := ETC
LOCAL_MODULE_PATH := $(TARGET_OUT_VENDOR)/etc/selinux

include $(BUILD_SYSTEM)/base_rules.mk

bug_files := $(call build_policy, bug_map, $(LOCAL_PATH) $(PLAT_PRIVATE_POLICY) $(PLAT_VENDOR_POLICY) $(BOARD_VENDOR_SEPOLICY_DIRS) $(PLAT_PUBLIC_POLICY))

$(LOCAL_BUILT_MODULE) : $(bug_files)
	@mkdir -p $(dir $@)
	cat $^ > $@

bug_files :=
endif

##################################
include $(LOCAL_PATH)/seapp_contexts.mk

##################################
include $(LOCAL_PATH)/contexts_tests.mk

##################################
include $(CLEAR_VARS)

LOCAL_MODULE := vndservice_contexts
LOCAL_MODULE_CLASS := ETC
LOCAL_MODULE_TAGS := optional
LOCAL_MODULE_PATH := $(TARGET_OUT_VENDOR)/etc/selinux

include $(BUILD_SYSTEM)/base_rules.mk

vnd_svcfiles := $(call build_policy, vndservice_contexts, $(PLAT_VENDOR_POLICY) $(BOARD_VENDOR_SEPOLICY_DIRS) $(REQD_MASK_POLICY))

vndservice_contexts.tmp := $(intermediates)/vndservice_contexts.tmp
$(vndservice_contexts.tmp): PRIVATE_SVC_FILES := $(vnd_svcfiles)
$(vndservice_contexts.tmp): PRIVATE_ADDITIONAL_M4DEFS := $(LOCAL_ADDITIONAL_M4DEFS)
$(vndservice_contexts.tmp): $(vnd_svcfiles) $(M4)
	@mkdir -p $(dir $@)
	$(hide) $(M4) --fatal-warnings -s $(PRIVATE_ADDITIONAL_M4DEFS) $(PRIVATE_SVC_FILES) > $@

$(LOCAL_BUILT_MODULE): PRIVATE_SEPOLICY := $(built_sepolicy)
$(LOCAL_BUILT_MODULE): $(vndservice_contexts.tmp) $(built_sepolicy) $(HOST_OUT_EXECUTABLES)/checkfc $(ACP)
	@mkdir -p $(dir $@)
	sed -e 's/#.*$$//' -e '/^$$/d' $< > $@
	$(hide) $(HOST_OUT_EXECUTABLES)/checkfc -e -v $(PRIVATE_SEPOLICY) $@

vnd_svcfiles :=
vndservice_contexts.tmp :=

##################################
include $(LOCAL_PATH)/mac_permissions.mk

#################################
include $(CLEAR_VARS)
LOCAL_MODULE := sepolicy_tests
LOCAL_MODULE_CLASS := FAKE
LOCAL_MODULE_TAGS := optional

include $(BUILD_SYSTEM)/base_rules.mk

all_fc_files := $(TARGET_OUT)/etc/selinux/plat_file_contexts
all_fc_files += $(TARGET_OUT_VENDOR)/etc/selinux/vendor_file_contexts
ifdef HAS_SYSTEM_EXT_SEPOLICY
all_fc_files += $(TARGET_OUT_SYSTEM_EXT)/etc/selinux/system_ext_file_contexts
endif
ifdef HAS_PRODUCT_SEPOLICY
all_fc_files += $(TARGET_OUT_PRODUCT)/etc/selinux/product_file_contexts
endif
ifdef BOARD_ODM_SEPOLICY_DIRS
all_fc_files += $(TARGET_OUT_ODM)/etc/selinux/odm_file_contexts
endif
all_fc_args := $(foreach file, $(all_fc_files), -f $(file))

$(LOCAL_BUILT_MODULE): ALL_FC_ARGS := $(all_fc_args)
$(LOCAL_BUILT_MODULE): PRIVATE_SEPOLICY := $(built_sepolicy)
$(LOCAL_BUILT_MODULE): $(HOST_OUT_EXECUTABLES)/sepolicy_tests $(all_fc_files) $(built_sepolicy)
	@mkdir -p $(dir $@)
	$(hide) $(HOST_OUT_EXECUTABLES)/sepolicy_tests -l $(HOST_OUT)/lib64/libsepolwrap.$(SHAREDLIB_EXT) \
		$(ALL_FC_ARGS)  -p $(PRIVATE_SEPOLICY)
	$(hide) touch $@

##################################
intermediates := $(call intermediates-dir-for,ETC,built_plat_sepolicy,,,,)

# plat_sepolicy - the current platform policy only, built into a policy binary.
# TODO - this currently excludes partner extensions, but support should be added
# to enable partners to add their own compatibility mapping
policy_files := $(call build_policy, $(sepolicy_build_files), \
  $(PLAT_PUBLIC_POLICY) $(PLAT_PRIVATE_POLICY))
base_plat_policy.conf := $(intermediates)/base_plat_policy.conf
$(base_plat_policy.conf): PRIVATE_MLS_SENS := $(MLS_SENS)
$(base_plat_policy.conf): PRIVATE_MLS_CATS := $(MLS_CATS)
$(base_plat_policy.conf): PRIVATE_TARGET_BUILD_VARIANT := user
$(base_plat_policy.conf): PRIVATE_TGT_ARCH := $(my_target_arch)
$(base_plat_policy.conf): PRIVATE_TGT_WITH_ASAN := $(with_asan)
$(base_plat_policy.conf): PRIVATE_ADDITIONAL_M4DEFS := $(LOCAL_ADDITIONAL_M4DEFS)
$(base_plat_policy.conf): PRIVATE_SEPOLICY_SPLIT := true
$(base_plat_policy.conf): PRIVATE_COMPATIBLE_PROPERTY := $(PRODUCT_COMPATIBLE_PROPERTY)
$(base_plat_policy.conf): PRIVATE_POLICY_FILES := $(policy_files)
$(base_plat_policy.conf): $(policy_files) $(M4)
	$(transform-policy-to-conf)
	$(hide) sed '/^\s*dontaudit.*;/d' $@ | sed '/^\s*dontaudit/,/;/d' > $@.dontaudit

built_plat_sepolicy := $(intermediates)/built_plat_sepolicy
$(built_plat_sepolicy): PRIVATE_ADDITIONAL_CIL_FILES := \
  $(call build_policy, $(sepolicy_build_cil_workaround_files), $(PLAT_PRIVATE_POLICY))
$(built_plat_sepolicy): PRIVATE_NEVERALLOW_ARG := $(NEVERALLOW_ARG)
$(built_plat_sepolicy): $(base_plat_policy.conf) $(HOST_OUT_EXECUTABLES)/checkpolicy \
$(HOST_OUT_EXECUTABLES)/secilc \
$(call build_policy, $(sepolicy_build_cil_workaround_files), $(PLAT_PRIVATE_POLICY)) \
$(built_sepolicy_neverallows)
	@mkdir -p $(dir $@)
	$(hide) $(CHECKPOLICY_ASAN_OPTIONS) $(HOST_OUT_EXECUTABLES)/checkpolicy -M -C -c \
		$(POLICYVERS) -o $@ $<
	$(hide) cat $(PRIVATE_ADDITIONAL_CIL_FILES) >> $@
	$(hide) $(HOST_OUT_EXECUTABLES)/secilc -m -M true -G -c $(POLICYVERS) $(PRIVATE_NEVERALLOW_ARG) $@ -o $@ -f /dev/null

policy_files := $(call build_policy, $(sepolicy_build_files), \
  $(PLAT_PUBLIC_POLICY) $(REQD_MASK_POLICY))
base_plat_pub_policy.conf := $(intermediates)/base_plat_pub_policy.conf
$(base_plat_pub_policy.conf): PRIVATE_MLS_SENS := $(MLS_SENS)
$(base_plat_pub_policy.conf): PRIVATE_MLS_CATS := $(MLS_CATS)
$(base_plat_pub_policy.conf): PRIVATE_TARGET_BUILD_VARIANT := user
$(base_plat_pub_policy.conf): PRIVATE_TGT_ARCH := $(my_target_arch)
$(base_plat_pub_policy.conf): PRIVATE_TGT_WITH_ASAN := $(with_asan)
$(base_plat_pub_policy.conf): PRIVATE_ADDITIONAL_M4DEFS := $(LOCAL_ADDITIONAL_M4DEFS)
$(base_plat_pub_policy.conf): PRIVATE_SEPOLICY_SPLIT := true
$(base_plat_pub_policy.conf): PRIVATE_COMPATIBLE_PROPERTY := $(PRODUCT_COMPATIBLE_PROPERTY)
$(base_plat_pub_policy.conf): PRIVATE_POLICY_FILES := $(policy_files)
$(base_plat_pub_policy.conf): $(policy_files) $(M4)
	$(transform-policy-to-conf)

base_plat_pub_policy.cil := $(intermediates)/base_plat_pub_policy.cil
$(base_plat_pub_policy.cil): PRIVATE_POL_CONF := $(base_plat_pub_policy.conf)
$(base_plat_pub_policy.cil): PRIVATE_REQD_MASK := $(reqd_policy_mask.cil)
$(base_plat_pub_policy.cil): $(HOST_OUT_EXECUTABLES)/checkpolicy \
$(HOST_OUT_EXECUTABLES)/build_sepolicy $(base_plat_pub_policy.conf) $(reqd_policy_mask.cil)
	@mkdir -p $(dir $@)
	$(hide) $(CHECKPOLICY_ASAN_OPTIONS) $< -C -M -c $(POLICYVERS) -o $@ $(PRIVATE_POL_CONF)
	$(hide) $(HOST_OUT_EXECUTABLES)/build_sepolicy -a $(HOST_OUT_EXECUTABLES) filter_out \
		-f $(PRIVATE_REQD_MASK) -t $@

ifeq ($(PRODUCT_SEPOLICY_SPLIT),true)
# Tests for Treble compatibility of current platform policy and vendor policy of
# given release version.
version_under_treble_tests := 26.0
include $(LOCAL_PATH)/treble_sepolicy_tests_for_release.mk
version_under_treble_tests := 27.0
include $(LOCAL_PATH)/treble_sepolicy_tests_for_release.mk
version_under_treble_tests := 28.0
include $(LOCAL_PATH)/treble_sepolicy_tests_for_release.mk
version_under_treble_tests := 29.0
include $(LOCAL_PATH)/treble_sepolicy_tests_for_release.mk
endif  # PRODUCT_SEPOLICY_SPLIT

version_under_treble_tests := 26.0
include $(LOCAL_PATH)/compat.mk
version_under_treble_tests := 27.0
include $(LOCAL_PATH)/compat.mk
version_under_treble_tests := 28.0
include $(LOCAL_PATH)/compat.mk
version_under_treble_tests := 29.0
include $(LOCAL_PATH)/compat.mk

base_plat_policy.conf :=
base_plat_pub_policy.conf :=
plat_sepolicy :=
all_fc_files :=
all_fc_args :=

#################################
include $(CLEAR_VARS)
LOCAL_MODULE := sepolicy_freeze_test
LOCAL_MODULE_CLASS := FAKE
LOCAL_MODULE_TAGS := optional

include $(BUILD_SYSTEM)/base_rules.mk

base_plat_public := $(LOCAL_PATH)/public
base_plat_private := $(LOCAL_PATH)/private
base_plat_public_prebuilt := \
  $(LOCAL_PATH)/prebuilts/api/$(PLATFORM_SEPOLICY_VERSION)/public
base_plat_private_prebuilt := \
  $(LOCAL_PATH)/prebuilts/api/$(PLATFORM_SEPOLICY_VERSION)/private

all_frozen_files := $(call build_policy,$(sepolicy_build_files), \
$(base_plat_public) $(base_plat_private) $(base_plat_public_prebuilt) $(base_plat_private_prebuilt))

$(LOCAL_BUILT_MODULE): PRIVATE_BASE_PLAT_PUBLIC := $(base_plat_public)
$(LOCAL_BUILT_MODULE): PRIVATE_BASE_PLAT_PRIVATE := $(base_plat_private)
$(LOCAL_BUILT_MODULE): PRIVATE_BASE_PLAT_PUBLIC_PREBUILT := $(base_plat_public_prebuilt)
$(LOCAL_BUILT_MODULE): PRIVATE_BASE_PLAT_PRIVATE_PREBUILT := $(base_plat_private_prebuilt)
$(LOCAL_BUILT_MODULE): $(all_frozen_files)
ifneq ($(PLATFORM_SEPOLICY_VERSION),$(TOT_SEPOLICY_VERSION))
	@diff -rq -x bug_map $(PRIVATE_BASE_PLAT_PUBLIC_PREBUILT) $(PRIVATE_BASE_PLAT_PUBLIC)
	@diff -rq -x bug_map $(PRIVATE_BASE_PLAT_PRIVATE_PREBUILT) $(PRIVATE_BASE_PLAT_PRIVATE)
endif # ($(PLATFORM_SEPOLICY_VERSION),$(TOT_SEPOLICY_VERSION))
	$(hide) touch $@

base_plat_public :=
base_plat_private :=
base_plat_public_prebuilt :=
base_plat_private_prebuilt :=
all_frozen_files :=

#################################


build_vendor_policy :=
build_odm_policy :=
build_policy :=
built_plat_cil :=
built_system_ext_cil :=
built_product_cil :=
built_pub_vers_cil :=
built_plat_mapping_cil :=
built_system_ext_mapping_cil :=
built_product_mapping_cil :=
built_vendor_cil :=
built_odm_cil :=
built_precompiled_sepolicy :=
built_sepolicy :=
built_sepolicy_neverallows :=
built_plat_svc :=
built_vendor_svc :=
built_plat_sepolicy :=
mapping_policy :=
my_target_arch :=
pub_policy.cil :=
system_ext_pub_policy.cil :=
plat_pub_policy.cil :=
reqd_policy_mask.cil :=
sepolicy_build_files :=
sepolicy_build_cil_workaround_files :=
with_asan :=

include $(call all-makefiles-under,$(LOCAL_PATH))<|MERGE_RESOLUTION|>--- conflicted
+++ resolved
@@ -323,10 +323,7 @@
     system_ext_seapp_contexts \
     system_ext_service_contexts \
     system_ext_service_contexts_test \
-<<<<<<< HEAD
-=======
     system_ext_mac_permissions.xml \
->>>>>>> 3cda2d5c
     system_ext_mapping_file \
 
 endif
