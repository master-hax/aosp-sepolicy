# volume manager
type vold, domain, domain_deprecated;
type vold_exec, exec_type, file_type;

init_daemon_domain(vold)

# Switch to more restrictive domains when executing common tools
domain_auto_trans(vold, sgdisk_exec, sgdisk);
domain_auto_trans(vold, sdcardd_exec, sdcardd);

# Read already opened /cache files.
allow vold cache_file:dir r_dir_perms;
allow vold cache_file:file { getattr read };
allow vold cache_file:lnk_file r_file_perms;

# Read access to pseudo filesystems.
r_dir_file(vold, proc)
r_dir_file(vold, proc_net)
r_dir_file(vold, sysfs_type)
# XXX Label sysfs files with a specific type?
allow vold sysfs:file rw_file_perms;
# coldboot of /sys/block
allow vold sysfs_zram_uevent:file rw_file_perms;

r_dir_file(vold, rootfs)
allow vold proc_meminfo:file r_file_perms;

# For a handful of probing tools, we choose an even more restrictive
# domain when working with untrusted block devices
domain_trans(vold, shell_exec, blkid);
domain_trans(vold, shell_exec, blkid_untrusted);
domain_trans(vold, fsck_exec, fsck);
domain_trans(vold, fsck_exec, fsck_untrusted);

# Allow us to jump into execution domains of above tools
allow vold self:process setexec;

# For sgdisk launched through popen()
allow vold shell_exec:file rx_file_perms;

typeattribute vold mlstrustedsubject;
allow vold self:process setfscreate;
allow vold system_file:file x_file_perms;
allow vold block_device:dir create_dir_perms;
allow vold device:dir write;
allow vold devpts:chr_file rw_file_perms;
allow vold rootfs:dir mounton;
allow vold sdcard_type:dir mounton; # TODO: deprecated in M
allow vold sdcard_type:filesystem { mount remount unmount }; # TODO: deprecated in M
allow vold sdcard_type:dir create_dir_perms; # TODO: deprecated in M
allow vold sdcard_type:file create_file_perms; # TODO: deprecated in M

# Manage locations where storage is mounted
allow vold { mnt_media_rw_file storage_file sdcard_type }:dir create_dir_perms;
allow vold { mnt_media_rw_file storage_file sdcard_type }:file create_file_perms;

# Access to storage that backs emulated FUSE daemons for migration optimization
allow vold media_rw_data_file:dir create_dir_perms;
allow vold media_rw_data_file:file create_file_perms;

# Newly created storage dirs are always treated as mount stubs to prevent us
# from accidentally writing when the mount point isn't present.
type_transition vold storage_file:dir storage_stub_file;
type_transition vold mnt_media_rw_file:dir mnt_media_rw_stub_file;

# Allow mounting of storage devices
allow vold { mnt_media_rw_stub_file storage_stub_file }:dir { mounton create rmdir getattr setattr };
allow vold sdcard_type:filesystem { mount unmount remount };

# Manage per-user primary symlinks
allow vold mnt_user_file:dir create_dir_perms;
allow vold mnt_user_file:lnk_file create_file_perms;

# Allow to create and mount expanded storage
allow vold mnt_expand_file:dir { create_dir_perms mounton };
allow vold apk_data_file:dir { create getattr setattr };
allow vold shell_data_file:dir { create getattr setattr };

allow vold tmpfs:filesystem { mount unmount };
allow vold tmpfs:dir create_dir_perms;
allow vold tmpfs:dir mounton;
allow vold self:capability { net_admin dac_override mknod sys_admin chown fowner fsetid };
allow vold self:netlink_kobject_uevent_socket create_socket_perms_no_ioctl;
allow vold app_data_file:dir search;
allow vold app_data_file:file rw_file_perms;
allow vold loop_device:blk_file create_file_perms;
allow vold vold_device:blk_file create_file_perms;
allow vold dm_device:chr_file rw_file_perms;
allow vold dm_device:blk_file rw_file_perms;
# For vold Process::killProcessesWithOpenFiles function.
allow vold domain:dir r_dir_perms;
allow vold domain:{ file lnk_file } r_file_perms;
allow vold domain:process { signal sigkill };
allow vold self:capability { sys_ptrace kill };

<<<<<<< HEAD
=======
# XXX Label sysfs files with a specific type?
allow vold sysfs:file rw_file_perms;

# TODO: added to match above sysfs rule. Remove me?
allow vold sysfs_usb:file w_file_perms;

>>>>>>> 80fdf2aa
allow vold kmsg_device:chr_file rw_file_perms;

# Run fsck in the fsck domain.
allow vold fsck_exec:file { r_file_perms execute };

# Log fsck results
allow vold fscklogs:dir rw_dir_perms;
allow vold fscklogs:file create_file_perms;

allow vold ion_device:chr_file r_file_perms;

#
# Rules to support encrypted fs support.
#

# Unmount and mount the fs.
allow vold labeledfs:filesystem { mount unmount remount };

# Access /efs/userdata_footer.
# XXX Split into a separate type?
allow vold efs_file:file rw_file_perms;

# Create and mount on /data/tmp_mnt and management of expansion mounts
allow vold system_data_file:dir { create rw_dir_perms mounton setattr rmdir };

# Set scheduling policy of kernel processes
allow vold kernel:process setsched;

# Property Service
set_prop(vold, vold_prop)
set_prop(vold, powerctl_prop)
set_prop(vold, ctl_fuse_prop)
set_prop(vold, restorecon_prop)

# ASEC
allow vold asec_image_file:file create_file_perms;
allow vold asec_image_file:dir rw_dir_perms;
allow vold asec_apk_file:dir { create_dir_perms mounton relabelfrom relabelto };
allow vold asec_public_file:dir { relabelto setattr };
allow vold asec_apk_file:file { r_file_perms setattr relabelfrom relabelto };
allow vold asec_public_file:file { relabelto setattr };
# restorecon files in asec containers created on 4.2 or earlier.
allow vold unlabeled:dir { r_dir_perms setattr relabelfrom };
allow vold unlabeled:file { r_file_perms setattr relabelfrom };

# Handle wake locks (used for device encryption)
wakelock_use(vold)

# talk to batteryservice
binder_use(vold)
binder_call(vold, healthd)

# talk to keymaster
allow vold tee_device:chr_file rw_file_perms;

# Access userdata block device.
allow vold userdata_block_device:blk_file rw_file_perms;

# Access metadata block device used for encryption meta-data.
allow vold metadata_block_device:blk_file rw_file_perms;

# Allow vold to manipulate /data/unencrypted
allow vold unencrypted_data_file:{ file } create_file_perms;
allow vold unencrypted_data_file:dir create_dir_perms;

# Write to /proc/sys/vm/drop_caches
allow vold proc_drop_caches:file w_file_perms;

# Give vold a place where only vold can store files; everyone else is off limits
allow vold vold_data_file:dir create_dir_perms;
allow vold vold_data_file:file create_file_perms;

# linux keyring configuration
allow vold init:key { write search setattr };
allow vold vold:key { write search setattr };

# vold temporarily changes its priority when running benchmarks
allow vold self:capability sys_nice;

# vold needs to chroot into app namespaces to remount when runtime permissions change
allow vold self:capability sys_chroot;
allow vold storage_file:dir mounton;

# For AppFuse.
allow vold fuse_device:chr_file rw_file_perms;
allow vold fuse:filesystem { relabelfrom };
allow vold app_fusefs:filesystem { relabelfrom relabelto };
allow vold app_fusefs:filesystem { mount unmount };

# MoveTask.cpp executes cp and rm
allow vold toolbox_exec:file rx_file_perms;

# Prepare profile dir for users.
allow vold user_profile_data_file:dir create_dir_perms;
allow vold user_profile_foreign_dex_data_file:dir { getattr setattr };

# Raw writes to misc block device
allow vold misc_block_device:blk_file w_file_perms;

neverallow { domain -vold } vold_data_file:dir ~{ open create read getattr setattr search relabelto ioctl };
neverallow { domain -vold } vold_data_file:notdevfile_class_set ~{ relabelto getattr };
neverallow { domain -vold -init } vold_data_file:dir *;
neverallow { domain -vold -init } vold_data_file:notdevfile_class_set *;
neverallow { domain -vold -init } restorecon_prop:property_service set;

neverallow vold fsck_exec:file execute_no_trans;<|MERGE_RESOLUTION|>--- conflicted
+++ resolved
@@ -19,6 +19,10 @@
 r_dir_file(vold, sysfs_type)
 # XXX Label sysfs files with a specific type?
 allow vold sysfs:file rw_file_perms;
+
+# TODO: added to match above sysfs rule. Remove me?
+allow vold sysfs_usb:file w_file_perms;
+
 # coldboot of /sys/block
 allow vold sysfs_zram_uevent:file rw_file_perms;
 
@@ -93,15 +97,6 @@
 allow vold domain:process { signal sigkill };
 allow vold self:capability { sys_ptrace kill };
 
-<<<<<<< HEAD
-=======
-# XXX Label sysfs files with a specific type?
-allow vold sysfs:file rw_file_perms;
-
-# TODO: added to match above sysfs rule. Remove me?
-allow vold sysfs_usb:file w_file_perms;
-
->>>>>>> 80fdf2aa
 allow vold kmsg_device:chr_file rw_file_perms;
 
 # Run fsck in the fsck domain.
