--- conflicted
+++ resolved
@@ -15,13 +15,21 @@
 package selinux
 
 import (
+	"fmt"
+
 	"github.com/google/blueprint/proptools"
 
 	"android/soong/android"
 )
 
+var (
+	compatTestDepTag = dependencyTag{name: "compat_test"}
+)
+
 func init() {
-	android.RegisterModuleType("se_compat_cil", compatCilFactory)
+	ctx := android.InitRegistrationContext
+	ctx.RegisterModuleType("se_compat_cil", compatCilFactory)
+	ctx.RegisterSingletonModuleType("se_compat_test", compatTestFactory)
 }
 
 // se_compat_cil collects and installs backwards compatibility cil files.
@@ -41,7 +49,7 @@
 
 type compatCilProperties struct {
 	// List of source files. Can reference se_filegroup type modules with the ":module" syntax.
-	Srcs []string
+	Srcs []string `android:"path"`
 
 	// Output file name. Defaults to module name if unspecified.
 	Stem *string
@@ -55,7 +63,7 @@
 	srcPaths := make(android.Paths, 0, len(c.properties.Srcs))
 	for _, src := range c.properties.Srcs {
 		if m := android.SrcIsModule(src); m != "" {
-			module := ctx.GetDirectDepWithTag(m, android.SourceDepTag)
+			module := android.GetModuleFromPathDep(ctx, m, "")
 			if module == nil {
 				// Error would have been handled by ExtractSourcesDeps
 				continue
@@ -76,10 +84,6 @@
 	return srcPaths
 }
 
-func (c *compatCil) DepsMutator(ctx android.BottomUpMutatorContext) {
-	android.ExtractSourcesDeps(ctx, c.properties.Srcs)
-}
-
 func (c *compatCil) GenerateAndroidBuildActions(ctx android.ModuleContext) {
 	if c.ProductSpecific() || c.SocSpecific() || c.DeviceSpecific() {
 		ctx.ModuleErrorf("Compat cil files only support system and system_ext partitions")
@@ -105,13 +109,11 @@
 		OutputFile: android.OptionalPathForPath(c.installSource),
 		ExtraEntries: []android.AndroidMkExtraEntriesFunc{
 			func(ctx android.AndroidMkExtraEntriesContext, entries *android.AndroidMkEntries) {
-				entries.SetPath("LOCAL_MODULE_PATH", c.installPath.ToMakePath())
+				entries.SetPath("LOCAL_MODULE_PATH", c.installPath)
 				entries.SetString("LOCAL_INSTALLED_MODULE_STEM", c.stem())
 			},
 		},
 	}}
-<<<<<<< HEAD
-=======
 }
 
 func (c *compatCil) OutputFiles(tag string) (android.Paths, error) {
@@ -265,5 +267,4 @@
 			},
 		},
 	}}
->>>>>>> 22ff4b28
 }