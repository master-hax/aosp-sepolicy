--- conflicted
+++ resolved
@@ -17,7 +17,6 @@
 import (
 	"fmt"
 	"path/filepath"
-	"sort"
 	"strings"
 
 	"android/soong/android"
@@ -29,8 +28,8 @@
 
 // se_build_files gathers policy files from sepolicy dirs, and acts like a filegroup. A tag with
 // partition(plat, system_ext, product) and scope(public, private) is used to select directories.
-// Supported tags are: "plat", "plat_public", "system_ext", "system_ext_public", "product",
-// "product_public", and "reqd_mask".
+// Supported tags are: "plat_public", "plat_private", "system_ext_public", "system_ext_private",
+// "product_public", "product_private", and "reqd_mask".
 func buildFilesFactory() android.Module {
 	module := &buildFiles{}
 	module.AddProperties(&module.properties)
@@ -86,109 +85,46 @@
 
 var _ android.OutputFileProducer = (*buildFiles)(nil)
 
-type partition int
-
-const (
-	system partition = iota
-	system_ext
-	product
-)
-
-type scope int
-
-const (
-	public scope = iota
-	private
-)
-
 type sepolicyDir struct {
-	partition partition
-	scope     scope
-	paths     []string
-}
-
-func (p partition) String() string {
-	switch p {
-	case system:
-		return "plat"
-	case system_ext:
-		return "system_ext"
-	case product:
-		return "product"
-	default:
-		panic(fmt.Sprintf("Unknown partition %#v", p))
-	}
+	tag   string
+	paths []string
 }
 
 func (b *buildFiles) GenerateAndroidBuildActions(ctx android.ModuleContext) {
-	// Sepolicy directories should be included in the following order.
-	//   - system_public
-	//   - system_private
-	//   - system_ext_public
-	//   - system_ext_private
-	//   - product_public
-	//   - product_private
-	dirs := []sepolicyDir{
-		sepolicyDir{partition: system, scope: public, paths: []string{filepath.Join(ctx.ModuleDir(), "public")}},
-		sepolicyDir{partition: system, scope: private, paths: []string{filepath.Join(ctx.ModuleDir(), "private")}},
-		sepolicyDir{partition: system_ext, scope: public, paths: ctx.DeviceConfig().SystemExtPublicSepolicyDirs()},
-		sepolicyDir{partition: system_ext, scope: private, paths: ctx.DeviceConfig().SystemExtPrivateSepolicyDirs()},
-		sepolicyDir{partition: product, scope: public, paths: ctx.Config().ProductPublicSepolicyDirs()},
-		sepolicyDir{partition: product, scope: private, paths: ctx.Config().ProductPrivateSepolicyDirs()},
+	b.srcs = make(map[string]android.Paths)
+	b.srcs[".reqd_mask"] = b.findSrcsInDirs(ctx, filepath.Join(ctx.ModuleDir(), "reqd_mask"))
+	b.srcs[".plat_public"] = b.findSrcsInDirs(ctx, filepath.Join(ctx.ModuleDir(), "public"))
+	b.srcs[".plat_private"] = b.findSrcsInDirs(ctx, filepath.Join(ctx.ModuleDir(), "private"))
+	b.srcs[".plat_vendor"] = b.findSrcsInDirs(ctx, filepath.Join(ctx.ModuleDir(), "vendor"))
+	b.srcs[".system_ext_public"] = b.findSrcsInDirs(ctx, ctx.DeviceConfig().SystemExtPublicSepolicyDirs()...)
+	b.srcs[".system_ext_private"] = b.findSrcsInDirs(ctx, ctx.DeviceConfig().SystemExtPrivateSepolicyDirs()...)
+	b.srcs[".product_public"] = b.findSrcsInDirs(ctx, ctx.Config().ProductPublicSepolicyDirs()...)
+	b.srcs[".product_private"] = b.findSrcsInDirs(ctx, ctx.Config().ProductPrivateSepolicyDirs()...)
+	b.srcs[".vendor"] = b.findSrcsInDirs(ctx, ctx.DeviceConfig().VendorSepolicyDirs()...)
+	b.srcs[".odm"] = b.findSrcsInDirs(ctx, ctx.DeviceConfig().OdmSepolicyDirs()...)
+
+	if ctx.DeviceConfig().PlatformSepolicyVersion() == ctx.DeviceConfig().BoardSepolicyVers() {
+		// vendor uses the same source with plat policy
+		b.srcs[".reqd_mask_for_vendor"] = b.srcs[".reqd_mask"]
+		b.srcs[".plat_vendor_for_vendor"] = b.srcs[".plat_vendor"]
+		b.srcs[".plat_public_for_vendor"] = b.srcs[".plat_public"]
+		b.srcs[".plat_private_for_vendor"] = b.srcs[".plat_private"]
+		b.srcs[".system_ext_public_for_vendor"] = b.srcs[".system_ext_public"]
+		b.srcs[".system_ext_private_for_vendor"] = b.srcs[".system_ext_private"]
+		b.srcs[".product_public_for_vendor"] = b.srcs[".product_public"]
+		b.srcs[".product_private_for_vendor"] = b.srcs[".product_private"]
+	} else {
+		// use vendor-supplied plat prebuilts
+		b.srcs[".reqd_mask_for_vendor"] = b.findSrcsInDirs(ctx, ctx.DeviceConfig().BoardReqdMaskPolicy()...)
+		b.srcs[".plat_vendor_for_vendor"] = b.findSrcsInDirs(ctx, ctx.DeviceConfig().BoardPlatVendorPolicy()...)
+		b.srcs[".plat_public_for_vendor"] = b.findSrcsInDirs(ctx, filepath.Join(ctx.ModuleDir(), "prebuilts", "api", ctx.DeviceConfig().BoardSepolicyVers(), "public"))
+		b.srcs[".plat_private_for_vendor"] = b.findSrcsInDirs(ctx, filepath.Join(ctx.ModuleDir(), "prebuilts", "api", ctx.DeviceConfig().BoardSepolicyVers(), "private"))
+		b.srcs[".system_ext_public_for_vendor"] = b.findSrcsInDirs(ctx, ctx.DeviceConfig().BoardSystemExtPublicPrebuiltDirs()...)
+		b.srcs[".system_ext_private_for_vendor"] = b.findSrcsInDirs(ctx, ctx.DeviceConfig().BoardSystemExtPrivatePrebuiltDirs()...)
+		b.srcs[".product_public_for_vendor"] = b.findSrcsInDirs(ctx, ctx.DeviceConfig().BoardProductPublicPrebuiltDirs()...)
+		b.srcs[".product_private_for_vendor"] = b.findSrcsInDirs(ctx, ctx.DeviceConfig().BoardProductPrivatePrebuiltDirs()...)
 	}
 
-	if !sort.SliceIsSorted(dirs, func(i, j int) bool {
-		if dirs[i].partition != dirs[j].partition {
-			return dirs[i].partition < dirs[j].partition
-		}
-
-		return dirs[i].scope < dirs[j].scope
-	}) {
-		panic("dirs is not sorted")
-	}
-
-	// Exported cil policy files are built with the following policies.
-	//
-	//   - plat_pub_policy.cil: exported 'system'
-	//   - system_ext_pub_policy.cil: exported 'system' and 'system_ext'
-	//   - pub_policy.cil: exported 'system', 'system_ext', and 'product'
-	//
-	// cil policy files are built with the following policies.
-	//
-	//   - plat_policy.cil: 'system', including private
-	//   - system_ext_policy.cil: 'system_ext', including private
-	//   - product_sepolicy.cil: 'product', including private
-	//
-	// gatherDirsFor collects all needed directories for given partition and scope. For example,
-	//
-	//   - gatherDirsFor(system_ext, private) will return system + system_ext (including private)
-	//   - gatherDirsFor(product, public) will return system + system_ext + product (public only)
-	//
-	// "dirs" should be sorted before calling this.
-	gatherDirsFor := func(p partition, s scope) []string {
-		var ret []string
-
-		for _, d := range dirs {
-			if d.partition <= p && d.scope <= s {
-				ret = append(ret, d.paths...)
-			}
-		}
-
-		return ret
-	}
-
-<<<<<<< HEAD
-	reqdMaskDir := filepath.Join(ctx.ModuleDir(), "reqd_mask")
-
-	b.srcs = make(map[string]android.Paths)
-	b.srcs[".reqd_mask"] = b.findSrcsInDirs(ctx, reqdMaskDir)
-
-	for _, p := range []partition{system, system_ext, product} {
-		b.srcs["."+p.String()] = b.findSrcsInDirs(ctx, gatherDirsFor(p, private)...)
-
-		// reqd_mask is needed for public policies
-		b.srcs["."+p.String()+"_public"] = b.findSrcsInDirs(ctx, append(gatherDirsFor(p, public), reqdMaskDir)...)
-=======
 	// directories used for compat tests and Treble tests
 	for _, ver := range ctx.DeviceConfig().PlatformSepolicyCompatVersions() {
 		b.srcs[".plat_public_"+ver] = b.findSrcsInDirs(ctx, filepath.Join(ctx.ModuleDir(), "prebuilts", "api", ver, "public"))
@@ -197,14 +133,5 @@
 		b.srcs[".system_ext_private_"+ver] = b.findSrcsInDirs(ctx, filepath.Join(ctx.DeviceConfig().SystemExtSepolicyPrebuiltApiDir(), "prebuilts", "api", ver, "private"))
 		b.srcs[".product_public_"+ver] = b.findSrcsInDirs(ctx, filepath.Join(ctx.DeviceConfig().ProductSepolicyPrebuiltApiDir(), "prebuilts", "api", ver, "public"))
 		b.srcs[".product_private_"+ver] = b.findSrcsInDirs(ctx, filepath.Join(ctx.DeviceConfig().ProductSepolicyPrebuiltApiDir(), "prebuilts", "api", ver, "private"))
->>>>>>> 22ff4b28
 	}
-
-	// A special tag, "plat_vendor", includes minimized vendor policies required to boot.
-	//   - system/sepolicy/public
-	//   - system/sepolicy/reqd_mask
-	//   - system/sepolicy/vendor
-	// This is for minimized vendor partition, e.g. microdroid's vendor
-	platVendorDir := filepath.Join(ctx.ModuleDir(), "vendor")
-	b.srcs[".plat_vendor"] = b.findSrcsInDirs(ctx, append(gatherDirsFor(system, public), reqdMaskDir, platVendorDir)...)
 }