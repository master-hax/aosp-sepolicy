type apexd_prop, property_type;
type audio_prop, property_type, core_property_type;
type boottime_prop, property_type;
type bluetooth_a2dp_offload_prop, property_type;
type bluetooth_audio_hal_prop, property_type;
type bluetooth_prop, property_type;
type bpf_progs_loaded_prop, property_type;
type bootloader_boot_reason_prop, property_type;
type config_prop, property_type, core_property_type;
type cppreopt_prop, property_type, core_property_type;
type cpu_variant_prop, property_type;
type ctl_adbd_prop, property_type;
type ctl_bootanim_prop, property_type;
type ctl_bugreport_prop, property_type;
type ctl_console_prop, property_type;
type ctl_default_prop, property_type;
type ctl_dumpstate_prop, property_type;
type ctl_fuse_prop, property_type;
type ctl_gsid_prop, property_type;
type ctl_interface_restart_prop, property_type;
type ctl_interface_start_prop, property_type;
type ctl_interface_stop_prop, property_type;
type ctl_mdnsd_prop, property_type;
type ctl_restart_prop, property_type;
type ctl_rildaemon_prop, property_type;
type ctl_sigstop_prop, property_type;
type ctl_start_prop, property_type;
type ctl_stop_prop, property_type;
type dalvik_prop, property_type, core_property_type;
type debuggerd_prop, property_type, core_property_type;
type debug_prop, property_type, core_property_type;
type default_prop, property_type, core_property_type;
type device_config_activity_manager_native_boot_prop, property_type;
type device_config_boot_count_prop, property_type;
type device_config_reset_performed_prop, property_type;
type device_config_input_native_boot_prop, property_type;
type device_config_netd_native_prop, property_type;
type device_config_runtime_native_boot_prop, property_type;
type device_config_runtime_native_prop, property_type;
type device_config_media_native_prop, property_type;
type device_config_sys_traced_prop, property_type;
type device_logging_prop, property_type;
type dhcp_prop, property_type, core_property_type;
type dumpstate_options_prop, property_type;
type dumpstate_prop, property_type, core_property_type;
type dynamic_system_prop, property_type;
type exported_secure_prop, property_type;
type ffs_prop, property_type, core_property_type;
type fingerprint_prop, property_type, core_property_type;
type firstboot_prop, property_type;
type gsid_prop, property_type;
type heapprofd_enabled_prop, property_type;
type heapprofd_prop, property_type;
type hwservicemanager_prop, property_type;
type last_boot_reason_prop, property_type;
type system_lmk_prop, property_type;
type llkd_prop, property_type;
type logd_prop, property_type, core_property_type;
type logpersistd_logging_prop, property_type;
type log_prop, property_type, log_property_type;
type log_tag_prop, property_type, log_property_type;
type lowpan_prop, property_type;
type lpdumpd_prop, property_type;
type mmc_prop, property_type;
type net_dns_prop, property_type;
type net_radio_prop, property_type, core_property_type;
type netd_stable_secret_prop, property_type;
type nfc_prop, property_type, core_property_type;
type nnapi_ext_deny_product_prop, property_type;
type overlay_prop, property_type;
type pan_result_prop, property_type, core_property_type;
type persist_debug_prop, property_type, core_property_type;
type persistent_properties_ready_prop, property_type;
type pm_prop, property_type;
type powerctl_prop, property_type, core_property_type;
type radio_prop, property_type, core_property_type;
type restorecon_prop, property_type, core_property_type;
type safemode_prop, property_type;
type serialno_prop, property_type;
type shell_prop, property_type, core_property_type;
type system_boot_reason_prop, property_type;
type system_prop, property_type, core_property_type;
type system_radio_prop, property_type, core_property_type;
type system_trace_prop, property_type;
type test_boot_reason_prop, property_type;
type test_harness_prop, property_type;
type time_prop, property_type;
type traced_enabled_prop, property_type;
type traced_lazy_prop, property_type;
type use_memfd_prop, property_type;
type vold_prop, property_type, core_property_type;
type wifi_log_prop, property_type, log_property_type;
type wifi_prop, property_type;
type vendor_security_patch_level_prop, property_type;

# Properties for whitelisting
type exported_audio_prop, property_type;
type exported_bluetooth_prop, property_type;
type exported_config_prop, property_type;
type exported_dalvik_prop, property_type;
type exported_default_prop, property_type;
type exported_dumpstate_prop, property_type;
type exported_ffs_prop, property_type;
type exported_fingerprint_prop, property_type;
type exported_overlay_prop, property_type;
type exported_pm_prop, property_type;
type exported_radio_prop, property_type;
type exported_system_prop, property_type;
type exported_system_radio_prop, property_type;
type exported_vold_prop, property_type;
type exported_wifi_prop, property_type;
type exported2_config_prop, property_type;
type exported2_default_prop, property_type;
type exported2_radio_prop, property_type;
type exported2_system_prop, property_type;
type exported2_vold_prop, property_type;
type exported3_default_prop, property_type;
type exported3_radio_prop, property_type;
type exported3_system_prop, property_type;
type vendor_default_prop, property_type;

allow property_type tmpfs:filesystem associate;

###
### Neverallow rules
###

# There is no need to perform ioctl or advisory locking operations on
# property files. If this neverallow is being triggered, it is
# likely that the policy is using r_file_perms directly instead of
# the get_prop() macro.
neverallow domain property_type:file { ioctl lock };

# core_property_type should not be used for new properties or
# device specific properties. Properties with this attribute
# are readable to everyone, which is overly broad and should
# be avoided.
# New properties should have appropriate read / write access
# control rules written.

neverallow * {
  core_property_type
  -audio_prop
  -config_prop
  -cppreopt_prop
  -dalvik_prop
  -debuggerd_prop
  -debug_prop
  -default_prop
  -dhcp_prop
  -dumpstate_prop
  -ffs_prop
  -fingerprint_prop
  -logd_prop
  -net_radio_prop
  -nfc_prop
  -pan_result_prop
  -persist_debug_prop
  -powerctl_prop
  -radio_prop
  -restorecon_prop
  -shell_prop
  -system_prop
  -system_radio_prop
  -vold_prop
}:file no_rw_file_perms;

# sigstop property is only used for debugging; should only be set by su which is permissive
# for userdebug/eng
neverallow {
  domain
  -init
  -vendor_init
} ctl_sigstop_prop:property_service set;

# Don't audit legacy ctl. property handling.  We only want the newer permission check to appear
# in the audit log
dontaudit domain {
  ctl_bootanim_prop
  ctl_bugreport_prop
  ctl_console_prop
  ctl_default_prop
  ctl_dumpstate_prop
  ctl_fuse_prop
  ctl_mdnsd_prop
  ctl_rildaemon_prop
}:property_service set;

compatible_property_only(`
# Prevent properties from being set
  neverallow {
    domain
    -coredomain
    -appdomain
    -vendor_init
  } {
    core_property_type
    extended_core_property_type
    exported_config_prop
    exported_dalvik_prop
    exported_default_prop
    exported_dumpstate_prop
    exported_ffs_prop
    exported_fingerprint_prop
    exported_system_prop
    exported_system_radio_prop
    exported_vold_prop
    exported2_config_prop
    exported2_default_prop
    exported2_system_prop
    exported2_vold_prop
    exported3_default_prop
    exported3_system_prop
    -nfc_prop
    -powerctl_prop
    -radio_prop
  }:property_service set;

  neverallow {
    domain
    -coredomain
    -appdomain
    -hal_nfc_server
  } {
    nfc_prop
  }:property_service set;

  neverallow {
    domain
    -coredomain
    -appdomain
    -hal_telephony_server
    -vendor_init
  } {
    exported_radio_prop
    exported3_radio_prop
  }:property_service set;

  neverallow {
    domain
    -coredomain
    -appdomain
    -hal_telephony_server
  } {
    exported2_radio_prop
    radio_prop
  }:property_service set;

  neverallow {
    domain
    -coredomain
    -bluetooth
    -hal_bluetooth_server
  } {
    bluetooth_prop
  }:property_service set;

  neverallow {
    domain
    -coredomain
    -bluetooth
    -hal_bluetooth_server
    -vendor_init
  } {
    exported_bluetooth_prop
  }:property_service set;

  neverallow {
    domain
    -coredomain
    -hal_wifi_server
    -wificond
  } {
    wifi_prop
  }:property_service set;

  neverallow {
    domain
    -coredomain
    -hal_wifi_server
    -wificond
    -vendor_init
  } {
    exported_wifi_prop
  }:property_service set;

# Prevent properties from being read
  neverallow {
    domain
    -coredomain
    -appdomain
    -vendor_init
  } {
    core_property_type
    extended_core_property_type
    exported_dalvik_prop
    exported_ffs_prop
    exported_system_radio_prop
    exported2_config_prop
    exported2_system_prop
    exported2_vold_prop
    exported3_default_prop
    exported3_system_prop
    -debug_prop
    -logd_prop
    -nfc_prop
    -powerctl_prop
    -radio_prop
  }:file no_rw_file_perms;

  neverallow {
    domain
    -coredomain
    -appdomain
    -hal_nfc_server
  } {
    nfc_prop
  }:file no_rw_file_perms;

  neverallow {
    domain
    -coredomain
    -appdomain
    -hal_telephony_server
  } {
    radio_prop
  }:file no_rw_file_perms;

  neverallow {
    domain
    -coredomain
    -bluetooth
    -hal_bluetooth_server
  } {
    bluetooth_prop
  }:file no_rw_file_perms;

  neverallow {
    domain
    -coredomain
    -hal_wifi_server
    -wificond
  } {
    wifi_prop
  }:file no_rw_file_perms;
')

compatible_property_only(`
  # Neverallow coredomain to set vendor properties
  neverallow {
    coredomain
    -init
    -system_writes_vendor_properties_violators
  } {
    property_type
    -apexd_prop
    -audio_prop
    -bluetooth_a2dp_offload_prop
    -bluetooth_audio_hal_prop
    -bluetooth_prop
    -bootloader_boot_reason_prop
    -boottime_prop
    -bpf_progs_loaded_prop
    -config_prop
    -cppreopt_prop
    -ctl_adbd_prop
    -ctl_bootanim_prop
    -ctl_bugreport_prop
    -ctl_console_prop
    -ctl_default_prop
    -ctl_dumpstate_prop
    -ctl_fuse_prop
    -ctl_gsid_prop
    -ctl_interface_restart_prop
    -ctl_interface_start_prop
    -ctl_interface_stop_prop
    -ctl_mdnsd_prop
    -ctl_restart_prop
    -ctl_rildaemon_prop
    -ctl_sigstop_prop
    -ctl_start_prop
    -ctl_stop_prop
    -dalvik_prop
    -debug_prop
    -debuggerd_prop
    -default_prop
    -device_logging_prop
    -dhcp_prop
    -dumpstate_options_prop
    -dumpstate_prop
    -exported2_config_prop
    -exported2_default_prop
    -exported2_radio_prop
    -exported2_system_prop
    -exported2_vold_prop
    -exported3_default_prop
    -exported3_radio_prop
    -exported3_system_prop
    -exported_bluetooth_prop
    -exported_config_prop
    -exported_dalvik_prop
    -exported_default_prop
    -exported_dumpstate_prop
    -exported_ffs_prop
    -exported_fingerprint_prop
    -exported_overlay_prop
    -exported_pm_prop
    -exported_radio_prop
    -exported_secure_prop
    -exported_system_prop
    -exported_system_radio_prop
    -exported_vold_prop
    -exported_wifi_prop
    -extended_core_property_type
    -ffs_prop
    -fingerprint_prop
    -firstboot_prop
    -device_config_activity_manager_native_boot_prop
    -device_config_reset_performed_prop
    -device_config_boot_count_prop
    -device_config_input_native_boot_prop
    -device_config_netd_native_prop
    -device_config_runtime_native_boot_prop
    -device_config_runtime_native_prop
    -device_config_media_native_prop
<<<<<<< HEAD
    -device_config_sys_traced_prop
=======
    -dynamic_system_prop
>>>>>>> b5b796ad
    -gsid_prop
    -heapprofd_enabled_prop
    -heapprofd_prop
    -hwservicemanager_prop
    -last_boot_reason_prop
    -system_lmk_prop
    -log_prop
    -log_tag_prop
    -logd_prop
    -logpersistd_logging_prop
    -lowpan_prop
    -lpdumpd_prop
    -mmc_prop
    -net_dns_prop
    -net_radio_prop
    -netd_stable_secret_prop
    -nfc_prop
    -overlay_prop
    -pan_result_prop
    -persist_debug_prop
    -persistent_properties_ready_prop
    -pm_prop
    -powerctl_prop
    -radio_prop
    -restorecon_prop
    -safemode_prop
    -serialno_prop
    -shell_prop
    -system_boot_reason_prop
    -system_prop
    -system_radio_prop
    -system_trace_prop
    -test_boot_reason_prop
    -test_harness_prop
    -time_prop
    -traced_enabled_prop
    -traced_lazy_prop
    -vendor_default_prop
    -vendor_security_patch_level_prop
    -vold_prop
    -wifi_log_prop
    -wifi_prop
  }:property_service set;
')<|MERGE_RESOLUTION|>--- conflicted
+++ resolved
@@ -423,11 +423,8 @@
     -device_config_runtime_native_boot_prop
     -device_config_runtime_native_prop
     -device_config_media_native_prop
-<<<<<<< HEAD
     -device_config_sys_traced_prop
-=======
     -dynamic_system_prop
->>>>>>> b5b796ad
     -gsid_prop
     -heapprofd_enabled_prop
     -heapprofd_prop
