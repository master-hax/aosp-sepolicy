--- conflicted
+++ resolved
@@ -168,11 +168,8 @@
 system_public_prop(powerctl_prop)
 system_public_prop(radio_prop)
 system_public_prop(serialno_prop)
-<<<<<<< HEAD
 system_public_prop(surfaceflinger_color_prop)
-=======
 system_public_prop(surfaceflinger_display_prop)
->>>>>>> 98412ab6
 system_public_prop(system_prop)
 system_public_prop(telephony_status_prop)
 system_public_prop(usb_control_prop)
@@ -280,299 +277,5 @@
 typeattribute restorecon_prop    core_property_type;
 typeattribute shell_prop         core_property_type;
 typeattribute system_prop        core_property_type;
-<<<<<<< HEAD
 typeattribute usb_prop           core_property_type;
 typeattribute vold_prop          core_property_type;
-=======
-typeattribute system_radio_prop  core_property_type;
-typeattribute vold_prop          core_property_type;
-
-neverallow * {
-  core_property_type
-  -audio_prop
-  -config_prop
-  -cppreopt_prop
-  -dalvik_prop
-  -debuggerd_prop
-  -debug_prop
-  -default_prop
-  -dhcp_prop
-  -dumpstate_prop
-  -ffs_prop
-  -fingerprint_prop
-  -logd_prop
-  -net_radio_prop
-  -nfc_prop
-  -ota_prop
-  -pan_result_prop
-  -persist_debug_prop
-  -powerctl_prop
-  -radio_prop
-  -restorecon_prop
-  -shell_prop
-  -system_prop
-  -system_radio_prop
-  -vold_prop
-}:file no_rw_file_perms;
-
-# sigstop property is only used for debugging; should only be set by su which is permissive
-# for userdebug/eng
-neverallow {
-  domain
-  -init
-  -vendor_init
-} ctl_sigstop_prop:property_service set;
-
-# Don't audit legacy ctl. property handling.  We only want the newer permission check to appear
-# in the audit log
-dontaudit domain {
-  ctl_bootanim_prop
-  ctl_bugreport_prop
-  ctl_console_prop
-  ctl_default_prop
-  ctl_dumpstate_prop
-  ctl_fuse_prop
-  ctl_mdnsd_prop
-  ctl_rildaemon_prop
-}:property_service set;
-
-neverallow {
-  domain
-  -init
-} init_svc_debug_prop:property_service set;
-
-neverallow {
-  domain
-  -init
-  -dumpstate
-  userdebug_or_eng(`-su')
-} init_svc_debug_prop:file no_rw_file_perms;
-
-compatible_property_only(`
-# Prevent properties from being set
-  neverallow {
-    domain
-    -coredomain
-    -appdomain
-    -vendor_init
-  } {
-    core_property_type
-    extended_core_property_type
-    exported_config_prop
-    exported_dalvik_prop
-    exported_default_prop
-    exported_dumpstate_prop
-    exported_ffs_prop
-    exported_fingerprint_prop
-    exported_system_prop
-    exported_system_radio_prop
-    exported_vold_prop
-    exported2_config_prop
-    exported2_default_prop
-    exported2_system_prop
-    exported2_vold_prop
-    exported3_default_prop
-    exported3_system_prop
-    -nfc_prop
-    -powerctl_prop
-    -radio_prop
-  }:property_service set;
-
-  neverallow {
-    domain
-    -coredomain
-    -appdomain
-    -hal_nfc_server
-  } {
-    nfc_prop
-  }:property_service set;
-
-  neverallow {
-    domain
-    -coredomain
-    -appdomain
-    -hal_telephony_server
-    -vendor_init
-  } {
-    exported_radio_prop
-    exported3_radio_prop
-  }:property_service set;
-
-  neverallow {
-    domain
-    -coredomain
-    -appdomain
-    -hal_telephony_server
-  } {
-    exported2_radio_prop
-    radio_prop
-  }:property_service set;
-
-  neverallow {
-    domain
-    -coredomain
-    -bluetooth
-    -hal_bluetooth_server
-  } {
-    bluetooth_prop
-  }:property_service set;
-
-  neverallow {
-    domain
-    -coredomain
-    -bluetooth
-    -hal_bluetooth_server
-    -vendor_init
-  } {
-    exported_bluetooth_prop
-  }:property_service set;
-
-  neverallow {
-    domain
-    -coredomain
-    -hal_camera_server
-    -cameraserver
-    -vendor_init
-  } {
-    exported_camera_prop
-  }:property_service set;
-
-  neverallow {
-    domain
-    -coredomain
-    -hal_wifi_server
-    -wificond
-  } {
-    wifi_prop
-  }:property_service set;
-
-  neverallow {
-    domain
-    -coredomain
-    -hal_wifi_server
-    -wificond
-    -vendor_init
-  } {
-    exported_wifi_prop
-  }:property_service set;
-
-# Prevent properties from being read
-  neverallow {
-    domain
-    -coredomain
-    -appdomain
-    -vendor_init
-  } {
-    core_property_type
-    extended_core_property_type
-    exported_dalvik_prop
-    exported_ffs_prop
-    exported_system_radio_prop
-    exported2_config_prop
-    exported2_system_prop
-    exported2_vold_prop
-    exported3_default_prop
-    exported3_system_prop
-    -debug_prop
-    -logd_prop
-    -nfc_prop
-    -powerctl_prop
-    -radio_prop
-  }:file no_rw_file_perms;
-
-  neverallow {
-    domain
-    -coredomain
-    -appdomain
-    -hal_nfc_server
-  } {
-    nfc_prop
-  }:file no_rw_file_perms;
-
-  neverallow {
-    domain
-    -coredomain
-    -appdomain
-    -hal_telephony_server
-  } {
-    radio_prop
-  }:file no_rw_file_perms;
-
-  neverallow {
-    domain
-    -coredomain
-    -bluetooth
-    -hal_bluetooth_server
-  } {
-    bluetooth_prop
-  }:file no_rw_file_perms;
-
-  neverallow {
-    domain
-    -coredomain
-    -hal_wifi_server
-    -wificond
-  } {
-    wifi_prop
-  }:file no_rw_file_perms;
-')
-
-compatible_property_only(`
-  # Neverallow coredomain to set vendor properties
-  neverallow {
-    coredomain
-    -init
-    -system_writes_vendor_properties_violators
-  } {
-    property_type
-    -system_property_type
-    -extended_core_property_type
-  }:property_service set;
-')
-
-neverallow {
-  -init
-  -system_server
-} {
-  userspace_reboot_log_prop
-}:property_service set;
-
-neverallow {
-  # Only allow init and system_server to set system_adbd_prop
-  -init
-  -system_server
-} {
-  system_adbd_prop
-}:property_service set;
-
-neverallow {
-  # Only allow init and adbd to set adbd_prop
-  -init
-  -adbd
-} {
-  adbd_prop
-}:property_service set;
-
-neverallow {
-  # Only allow init and shell to set userspace_reboot_test_prop
-  -init
-  -shell
-} {
-  userspace_reboot_test_prop
-}:property_service set;
-
-neverallow {
-  -init
-  -vendor_init
-} {
-  graphics_config_prop
-}:property_service set;
-
-neverallow {
-  -init
-  -vendor_init
-  -system_app
-} {
-  surfaceflinger_display_prop
-}:property_service set;
->>>>>>> 98412ab6
