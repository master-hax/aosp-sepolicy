# mediaextractor - multimedia daemon
type mediaextractor, domain;
type mediaextractor_exec, exec_type, file_type;

typeattribute mediaextractor mlstrustedsubject;

binder_use(mediaextractor)
binder_call(mediaextractor, binderservicedomain)
binder_call(mediaextractor, appdomain)
binder_service(mediaextractor)

add_service(mediaextractor, mediaextractor_service)
allow mediaextractor mediametrics_service:service_manager find;
allow mediaextractor hidl_token_hwservice:hwservice_manager find;

allow mediaextractor system_server:fd use;

hal_client_domain(mediaextractor, hal_cas)

r_dir_file(mediaextractor, cgroup)
allow mediaextractor proc_meminfo:file r_file_perms;

crash_dump_fallback(mediaextractor)

# Suppress denials from sdcardfs (b/67454004)
dontaudit mediaextractor sdcardfs:file read;

# allow mediaextractor read permissions for file sources
allow mediaextractor media_rw_data_file:file { getattr read };
allow mediaextractor app_data_file:file { getattr read };

# Read resources from open apk files passed over Binder
allow mediaextractor apk_data_file:file { read getattr };
allow mediaextractor asec_apk_file:file { read getattr };
allow mediaextractor ringtone_file:file { read getattr };

# scan extractor library directory to dynamically load extractors
allow mediaextractor system_file:dir { read open };

<<<<<<< HEAD
=======
userdebug_or_eng(`
  # Allow extractor to add update service.
  add_service(mediaextractor, mediaextractor_update_service)

  # Allow extractor to load media extractor plugins from update apk.
  allow mediaextractor apk_data_file:dir search;
  allow mediaextractor apk_data_file:file { execute open };
')

>>>>>>> adb6807d
###
### neverallow rules
###

# mediaextractor should never execute any executable without a
# domain transition
neverallow mediaextractor { file_type fs_type }:file execute_no_trans;

# The goal of the mediaserver split is to place media processing code into
# restrictive sandboxes with limited responsibilities and thus limited
# permissions. Example: Audioserver is only responsible for controlling audio
# hardware and processing audio content. Cameraserver does the same for camera
# hardware/content. Etc.
#
# Media processing code is inherently risky and thus should have limited
# permissions and be isolated from the rest of the system and network.
# Lengthier explanation here:
# https://android-developers.googleblog.com/2016/05/hardening-media-stack.html
neverallow mediaextractor domain:{ tcp_socket udp_socket rawip_socket } *;

# mediaextractor should not be opening /data files directly. Any files
# it touches (with a few exceptions) need to be passed to it via a file
# descriptor opened outside the process.
neverallow mediaextractor {
  data_file_type
  -zoneinfo_data_file # time zone data from /data/misc/zoneinfo
  userdebug_or_eng(`-apk_data_file') # for loading media extractor plugins
}:file open;<|MERGE_RESOLUTION|>--- conflicted
+++ resolved
@@ -37,8 +37,6 @@
 # scan extractor library directory to dynamically load extractors
 allow mediaextractor system_file:dir { read open };
 
-<<<<<<< HEAD
-=======
 userdebug_or_eng(`
   # Allow extractor to add update service.
   add_service(mediaextractor, mediaextractor_update_service)
@@ -48,7 +46,6 @@
   allow mediaextractor apk_data_file:file { execute open };
 ')
 
->>>>>>> adb6807d
 ###
 ### neverallow rules
 ###
