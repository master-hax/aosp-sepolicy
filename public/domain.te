# Rules for all domains.

# Allow reaping by init.
allow domain init:process sigchld;

# Intra-domain accesses.
allow domain self:process {
    fork
    sigchld
    sigkill
    sigstop
    signull
    signal
    getsched
    setsched
    getsession
    getpgid
    setpgid
    getcap
    setcap
    getattr
    setrlimit
};
allow domain self:fd use;
allow domain proc:dir r_dir_perms;
allow domain proc_net:dir search;
r_dir_file(domain, self)
allow domain self:{ fifo_file file } rw_file_perms;
allow domain self:unix_dgram_socket { create_socket_perms sendto };
allow domain self:unix_stream_socket { create_stream_socket_perms connectto };

# Inherit or receive open files from others.
allow domain init:fd use;

userdebug_or_eng(`
  # Same as adbd rules above, except allow su to do the same thing
  allow domain su:unix_stream_socket connectto;
  allow domain su:fd use;
  allow domain su:unix_stream_socket { getattr getopt read write shutdown };

  allow { domain -init } su:binder { call transfer };
  allow { domain -init } su:fd use;

  # Running something like "pm dump com.android.bluetooth" requires
  # fifo writes
  allow domain su:fifo_file { write getattr };

  # allow "gdbserver --attach" to work for su.
  allow domain su:process sigchld;

  # Allow writing coredumps to /cores/*
  allow domain coredump_file:file create_file_perms;
  allow domain coredump_file:dir ra_dir_perms;
')

# Root fs.
allow domain rootfs:dir search;
allow domain rootfs:lnk_file { read getattr };

# Device accesses.
allow domain device:dir search;
allow domain dev_type:lnk_file r_file_perms;
allow domain devpts:dir search;
allow domain socket_device:dir r_dir_perms;
allow domain owntty_device:chr_file rw_file_perms;
allow domain null_device:chr_file rw_file_perms;
allow domain zero_device:chr_file rw_file_perms;
allow domain ashmem_device:chr_file rw_file_perms;
# /dev/binder can be accessed by non-vendor domains and by apps
allow {
  coredomain
  appdomain
  binder_in_vendor_violators # TODO(b/35870313): Remove once all violations are gone
  -hwservicemanager
} binder_device:chr_file rw_file_perms;
# Devices which are not full TREBLE have fewer restrictions on access to /dev/binder
not_full_treble(`allow { domain -hwservicemanager -vndservicemanager } binder_device:chr_file rw_file_perms;')
allow { domain -servicemanager -vndservicemanager } hwbinder_device:chr_file rw_file_perms;
allow domain ptmx_device:chr_file rw_file_perms;
allow domain alarm_device:chr_file r_file_perms;
allow domain random_device:chr_file rw_file_perms;
allow domain properties_device:dir { search getattr };
allow domain properties_serial:file r_file_perms;

# For now, everyone can access core property files
# Device specific properties are not granted by default
get_prop(domain, core_property_type)
# Let everyone read log properties, so that liblog can avoid sending unloggable
# messages to logd.
get_prop(domain, log_property_type)
dontaudit domain property_type:file audit_access;
allow domain property_contexts_file:file r_file_perms;

allow domain init:key search;
allow domain vold:key search;

# logd access
write_logd(domain)

# System file accesses.
allow domain system_file:dir { search getattr };
allow domain system_file:file { execute read open getattr };
allow domain system_file:lnk_file { getattr read };

# Make sure system/vendor split doesn not affect non-treble
# devices
not_full_treble(`
    allow domain vendor_file_type:dir { search getattr };
    allow domain vendor_file_type:file { execute read open getattr };
    allow domain vendor_file_type:lnk_file { getattr read };
')

# All domains are allowed to open and read directories
# that contain HAL implementations (e.g. passthrough
# HALs require clients to have these permissions)
allow domain vendor_hal_file:dir r_dir_perms;

# Everyone can read and execute all same process HALs
allow domain same_process_hal_file:dir r_dir_perms;
allow domain same_process_hal_file:file { execute read open getattr };

# All domains get access to /vendor/etc
allow domain vendor_configs_file:dir r_dir_perms;
allow domain vendor_configs_file:file { read open getattr };

# TODO: (b/36681074) - Remove after this is resolved
# TODO: (b/36680116, b/36656392, b/36681210) All need directory
# lookup to find / open their libraries
full_treble_only(`
    # Everyone needs to lookup libraries in /vendor/lib(64)
    # through linker/loader.
    allow domain vendor_file:dir { getattr search };

    # TODO: b/36681210, find out who needs access and only allow
    # specific domains for Treble
    allow domain vendor_app_file:dir r_dir_perms;
    allow domain vendor_app_file:file { read open getattr };

    # Some apps (com.android.phone) need to be able to open
    # symlinked libraries
    # TODO: b/36806861
    allow domain vendor_app_file:lnk_file { open read };

    # TODO: b/36656392, find out who needs access and only allow
    # specific domains.
    allow domain vendor_overlay_file:dir r_dir_perms;
    allow domain vendor_overlay_file:file { read open getattr };

    # TODO: b/36680116, find out who neeeds access and only allow
    # specific domains
    allow domain vendor_framework_file:dir r_dir_perms;
    allow domain vendor_framework_file:file { read open getattr };

    # Allow reading and executing out of /vendor to all vendor domains
    allow { domain -coredomain } vendor_file_type:dir r_dir_perms;
    allow { domain -coredomain } vendor_file_type:file { read open getattr execute };
    allow { domain -coredomain } vendor_file_type:lnk_file { getattr read };
')

# read any sysfs symlinks
allow domain sysfs:lnk_file read;

# libc references /data/misc/zoneinfo for timezone related information
# This directory is considered to be a VNDK-stable
r_dir_file(domain, zoneinfo_data_file)

# Lots of processes access current CPU information
r_dir_file(domain, sysfs_devices_system_cpu)

r_dir_file(domain, sysfs_usb);

# files under /data.
not_full_treble(`allow domain system_data_file:dir getattr;')
allow { coredomain appdomain } system_data_file:dir getattr;
# /data has the label system_data_file. Vendor components need the search
# permission on system_data_file for path traversal to /data/vendor.
allow domain system_data_file:dir search;

# required by the dynamic linker
allow domain proc:lnk_file { getattr read };

# /proc/cpuinfo
allow domain proc_cpuinfo:file r_file_perms;

# jemalloc needs to read /proc/sys/vm/overcommit_memory
allow domain proc_overcommit_memory:file r_file_perms;

# profiling needs to read /proc/sys/kernel/perf_event_max_sample_rate
allow domain proc_perf:file r_file_perms;

# toybox loads libselinux which stats /sys/fs/selinux/
allow domain selinuxfs:dir search;
allow domain selinuxfs:file getattr;
allow domain sysfs:dir search;
allow domain selinuxfs:filesystem getattr;

# For /acct/uid/*/tasks.
allow domain cgroup:dir { search write };
allow domain cgroup:file w_file_perms;

# Almost all processes log tracing information to
# /sys/kernel/debug/tracing/trace_marker
# The reason behind this is documented in b/6513400
allow domain debugfs:dir search;
allow domain debugfs_tracing:dir search;
allow domain debugfs_trace_marker:file w_file_perms;

# Filesystem access.
allow domain fs_type:filesystem getattr;
allow domain fs_type:dir getattr;

# Restrict all domains to a whitelist for common socket types. Additional
# ioctl commands may be added to individual domains, but this sets safe
# defaults for all processes. Note that granting this whitelist to domain does
# not grant the ioctl permission on these socket types. That must be granted
# separately.
allowxperm domain domain:{ rawip_socket tcp_socket udp_socket }
  ioctl { unpriv_sock_ioctls unpriv_tty_ioctls };
# default whitelist for unix sockets.
allowxperm domain domain:{ unix_dgram_socket unix_stream_socket }
  ioctl unpriv_unix_sock_ioctls;

# Restrict PTYs to only whitelisted ioctls.
# Note that granting this whitelist to domain does
# not grant the wider ioctl permission. That must be granted
# separately.
allowxperm domain devpts:chr_file ioctl unpriv_tty_ioctls;

###
### neverallow rules
###

# All socket ioctls must be restricted to a whitelist.
neverallowxperm domain domain:socket_class_set ioctl { 0 };

# TIOCSTI is only ever used for exploits. Block it.
# b/33073072, b/7530569
# http://www.openwall.com/lists/oss-security/2016/09/26/14
neverallowxperm * devpts:chr_file ioctl TIOCSTI;

# Do not allow any domain other than init or recovery to create unlabeled files.
neverallow { domain -init -recovery } unlabeled:dir_file_class_set create;

# Limit device node creation to these whitelisted domains.
neverallow {
  domain
  -kernel
  -init
  -ueventd
  -vold
} self:capability mknod;

# Limit raw I/O to these whitelisted domains. Do not apply to debug builds.
neverallow {
  domain
  userdebug_or_eng(`-domain')
  -kernel
  -init
  -recovery
  -ueventd
  -healthd
  -uncrypt
  -tee
} self:capability sys_rawio;

# No process can map low memory (< CONFIG_LSM_MMAP_MIN_ADDR).
neverallow * self:memprotect mmap_zero;

# No domain needs mac_override as it is unused by SELinux.
neverallow * self:capability2 mac_override;

# Only recovery needs mac_admin to set contexts not defined in current policy.
neverallow { domain -recovery } self:capability2 mac_admin;

# Once the policy has been loaded there shall be none to modify the policy.
# It is sealed.
neverallow * kernel:security load_policy;

# Only init prior to switching context should be able to set enforcing mode.
# init starts in kernel domain and switches to init domain via setcon in
# the init.rc, so the setenforce occurs while still in kernel. After
# switching domains, there is never any need to setenforce again by init.
neverallow * kernel:security setenforce;
neverallow { domain -kernel } kernel:security setcheckreqprot;

# No booleans in AOSP policy, so no need to ever set them.
neverallow * kernel:security setbool;

# Adjusting the AVC cache threshold.
# Not presently allowed to anything in policy, but possibly something
# that could be set from init.rc.
neverallow { domain -init } kernel:security setsecparam;

# Only init, ueventd, shell and system_server should be able to access HW RNG
neverallow {
  domain
  -init
  -shell # For CTS and is restricted to getattr in shell.te
  -system_server
  -ueventd
} hw_random_device:chr_file *;

# Ensure that all entrypoint executables are in exec_type or postinstall_file.
neverallow * { file_type -exec_type -postinstall_file }:file entrypoint;

# Ensure that nothing in userspace can access /dev/mem or /dev/kmem
neverallow {
  domain
  -shell # For CTS and is restricted to getattr in shell.te
  -ueventd # Further restricted in ueventd.te
} kmem_device:chr_file *;
neverallow * kmem_device:chr_file ~{ create relabelto unlink setattr getattr };

#Ensure that nothing in userspace can access /dev/port
neverallow {
  domain
  -shell # Shell user should not have any abilities outside of getattr
  -ueventd
} port_device:chr_file *;
neverallow * port_device:chr_file ~{ create relabelto unlink setattr getattr };
# Only init should be able to configure kernel usermodehelpers or
# security-sensitive proc settings.
neverallow { domain -init } usermodehelper:file { append write };
neverallow { domain -init } proc_security:file { append open read write };

# No domain should be allowed to ptrace init.
neverallow * init:process ptrace;

# Init can't do anything with binder calls. If this neverallow rule is being
# triggered, it's probably due to a service with no SELinux domain.
neverallow * init:binder *;

# Don't allow raw read/write/open access to block_device
# Rather force a relabel to a more specific type
neverallow { domain -kernel -init -recovery } block_device:blk_file { open read write };

# Do not allow renaming of block files or character files
# Ability to do so can lead to possible use in an exploit chain
# e.g. https://googleprojectzero.blogspot.com/2016/12/chrome-os-exploit-one-byte-overflow-and.html
neverallow * *:{ blk_file chr_file } rename;

# Don't allow raw read/write/open access to generic devices.
# Rather force a relabel to a more specific type.
neverallow domain device:chr_file { open read write };

# Limit what domains can mount filesystems or change their mount flags.
# sdcard_type / vfat is exempt as a larger set of domains need
# this capability, including device-specific domains.
neverallow { domain -kernel -init -recovery -vold -zygote -update_engine -otapreopt_chroot } { fs_type -sdcard_type }:filesystem { mount remount relabelfrom relabelto };

#
# Assert that, to the extent possible, we're not loading executable content from
# outside the rootfs or /system partition except for a few whitelisted domains.
#
neverallow {
    domain
    -appdomain
    with_asan(`-asan_extract')
    -dumpstate
    -shell
    userdebug_or_eng(`-su')
    -system_server
    -webview_zygote
    -zygote
} {
    file_type
    -system_file
    -vendor_file_type
    -exec_type
    -postinstall_file
}:file execute;

neverallow {
    domain
    -appdomain # for oemfs
    -recovery # for /tmp/update_binary in tmpfs
} { fs_type -rootfs }:file execute;
# Files from cache should never be executed
neverallow domain { cache_file cache_backup_file cache_private_backup_file cache_recovery_file }:file execute;

# Protect most domains from executing arbitrary content from /data.
neverallow {
  domain
  -appdomain
} {
  data_file_type
  -dalvikcache_data_file
  -system_data_file # shared libs in apks
  -apk_data_file
}:file no_x_file_perms;

neverallow { domain userdebug_or_eng(`-shell') } nativetest_data_file:file no_x_file_perms;

# Only the init property service should write to /data/property and /dev/__properties__
neverallow { domain -init } property_data_file:dir no_w_dir_perms;
neverallow { domain -init } property_data_file:file { no_w_file_perms no_x_file_perms };
neverallow { domain -init } property_type:file { no_w_file_perms no_x_file_perms };
neverallow { domain -init } properties_device:file { no_w_file_perms no_x_file_perms };
neverallow { domain -init } properties_serial:file { no_w_file_perms no_x_file_perms };

<<<<<<< HEAD
# Only recovery should be doing writes to /system
neverallow { domain -recovery with_asan(`-asan_extract') } { system_file exec_type }:dir_file_class_set
    { create write setattr relabelfrom append unlink link rename };
neverallow { domain -recovery -kernel with_asan(`-asan_extract') } { system_file exec_type }:dir_file_class_set relabelto;
=======
# Only recovery should be doing writes to /system & /vendor
neverallow {
    domain
    -recovery
    with_asan(`-asan_extract')
} {
    system_file
    vendor_file_type
    exec_type
}:dir_file_class_set { create write setattr relabelfrom append unlink link rename };

neverallow { domain -recovery -kernel with_asan(`-asan_extract') } { system_file vendor_file_type exec_type }:dir_file_class_set relabelto;
>>>>>>> 37792cec

# Don't allow mounting on top of /system files or directories
neverallow * exec_type:dir_file_class_set mounton;
neverallow { domain -init } { system_file vendor_file_type }:dir_file_class_set mounton;

# Nothing should be writing to files in the rootfs.
neverallow * rootfs:file { create write setattr relabelto append unlink link rename };

# Restrict context mounts to specific types marked with
# the contextmount_type attribute.
neverallow * {fs_type -contextmount_type}:filesystem relabelto;

# Ensure that context mount types are not writable, to ensure that
# the write to /system restriction above is not bypassed via context=
# mount to another type.
neverallow { domain -recovery } contextmount_type:dir_file_class_set
    { create write setattr relabelfrom relabelto append unlink link rename };

# Do not allow service_manager add for default_android_service.
# Instead domains should use a more specific type such as
# system_app_service rather than the generic type.
# New service_types are defined in service.te and new mappings
# from service name to service_type are defined in service_contexts.
neverallow * default_android_service:service_manager add;

# Require that domains explicitly label unknown properties, and do not allow
# anyone but init to modify unknown properties.
neverallow { domain -init } default_prop:property_service set;
neverallow { domain -init } mmc_prop:property_service set;

# Do not allow reading device's serial number from system properties except form
# a few whitelisted domains.
neverallow {
  domain
  -adbd
  -dumpstate
  -hal_drm
  -init
  -mediadrmserver
  -recovery
  -shell
  -system_server
} serialno_prop:file r_file_perms;

# Do not allow reading the last boot timestamp from system properties
neverallow { domain -init -system_server } firstboot_prop:file r_file_perms;

neverallow {
  domain
  -init
  -recovery
  -system_server
  -shell # Shell is further restricted in shell.te
  -ueventd # Further restricted in ueventd.te
} frp_block_device:blk_file no_rw_file_perms;

# The metadata block device is set aside for device encryption and
# verified boot metadata. It may be reset at will and should not
# be used by other domains.
neverallow { domain -init -recovery -vold } metadata_block_device:blk_file
  { append link rename write open read ioctl lock };

# No domain other than recovery and update_engine can write to system partition(s).
neverallow { domain -recovery -update_engine } system_block_device:blk_file write;

# No domains other than install_recovery or recovery can write to recovery.
neverallow { domain -install_recovery -recovery } recovery_block_device:blk_file write;

# No domains other than a select few can access the misc_block_device. This
# block device is reserved for OTA use.
# Do not assert this rule on userdebug/eng builds, due to some devices using
# this partition for testing purposes.
neverallow {
  domain
  userdebug_or_eng(`-domain') # exclude debuggable builds
  -init
  -uncrypt
  -update_engine
  -vold
  -recovery
  -ueventd
} misc_block_device:blk_file { append link relabelfrom rename write open read ioctl lock };

# Only (hw|vnd|)servicemanager should be able to register with binder as the context manager
neverallow { domain -servicemanager -hwservicemanager -vndservicemanager } *:binder set_context_mgr;
# The service managers are only allowed to access their own device node
neverallow servicemanager hwbinder_device:chr_file no_rw_file_perms;
neverallow servicemanager vndbinder_device:chr_file no_rw_file_perms;
neverallow hwservicemanager binder_device:chr_file no_rw_file_perms;
neverallow hwservicemanager vndbinder_device:chr_file no_rw_file_perms;
neverallow vndservicemanager binder_device:chr_file no_rw_file_perms;
neverallow vndservicemanager hwbinder_device:chr_file no_rw_file_perms;

# On full TREBLE devices, only core components and apps can use Binder and servicemanager. Non-core
# domain apps need this because Android framework offers many of its services to apps as Binder
# services.
full_treble_only(`
  neverallow {
    domain
    -coredomain
    -appdomain
    -binder_in_vendor_violators # TODO(b/35870313): Remove once all violations are gone
  } binder_device:chr_file rw_file_perms;
  neverallow {
    domain
    -coredomain
    -appdomain # restrictions for vendor apps are declared lower down
    -binder_in_vendor_violators # TODO(b/35870313): Remove once all violations are gone
  } service_manager_type:service_manager find;
  # Vendor apps are permited to use only stable public services. If they were to use arbitrary
  # services which can change any time framework/core is updated, breakage is likely.
  neverallow {
    appdomain
    -coredomain
  } {
    service_manager_type
    -app_api_service
    -ephemeral_app_api_service
    -audioserver_service # TODO(b/36783122) remove exemptions below once app_api_service is fixed
    -cameraserver_service
    -drmserver_service
    -keystore_service
    -mediacasserver_service
    -mediadrmserver_service
    -mediaextractor_service
    -mediametrics_service
    -mediaserver_service
    -nfc_service
    -radio_service
    -surfaceflinger_service
    -vr_manager_service
  }:service_manager find;
  neverallow {
    domain
    -coredomain
    -appdomain
    -binder_in_vendor_violators # TODO(b/35870313): Remove once all violations are gone
  } servicemanager:binder { call transfer };
')

##
# On full TREBLE devices core android components and vendor components may
# not directly access each other's data types. All communication must occur
# over HW binder. Open file descriptors may be passed and read/write/stat
# operations my be performed on those FDs. Disallow all other operations.
full_treble_only(`
  # do not allow vendor component access to coredomains data types
  neverallow {
    domain
    -coredomain
    -appdomain
    -coredata_in_vendor_violators
  }
    core_data_file_type
    -zoneinfo_data_file # VNDK stable API provided by libc
  :{
    file_class_set
  } ~{ append getattr ioctl read write };
  # do not allow vendor component access to coredomains data directories.
  # /data has the system_data_file type. Allow all domains to have dir
  # search permissions which allows path traversal.
  neverallow {
    domain
    -coredomain
    -appdomain
    -coredata_in_vendor_violators
  } {
    core_data_file_type
    -system_data_file
    -zoneinfo_data_file # VNDK stable API provided by libc
  }:dir *;
  neverallow {
    domain
    -coredomain
    -appdomain
    -coredata_in_vendor_violators
  } system_data_file:dir ~search;
  # do not allow coredomains to directly access vendor data. Exempt init
  # because it is responsible for dir/file creation in init.rc scripts.
  # Also exempt halclientdomain to exclude rules for passthrough mode.
  neverallow {
    coredomain
    -halclientdomain
    -init
    -vendordata_in_core_violators
  } {
    data_file_type
    -core_data_file_type
  }:file_class_set ~{ append getattr ioctl read write };
  # do not allow coredomain to access vendor data directories.
  neverallow {
    coredomain
    -halclientdomain
    -init
    -vendordata_in_core_violators
    } { data_file_type -core_data_file_type }:dir *;
')

# On full TREBLE devices, socket communications between core components and vendor components are
# not permitted.
full_treble_only(`
  # Most general rules first, more specific rules below.

  # Core domains are not permitted to initiate communications to vendor domain sockets.
  # We are not restricting the use of already established sockets because it is fine for a process
  # to obtain an already established socket via some public/official/stable API and then exchange
  # data with its peer over that socket. The wire format in this scenario is dicatated by the API
  # and thus does not break the core-vendor separation.
  neverallow_establish_socket_comms({
    coredomain
    -init
    -adbd
  }, {
    domain
    -coredomain
    -socket_between_core_and_vendor_violators
  });
  # Vendor domains are not permitted to initiate communications to core domain sockets
  neverallow_establish_socket_comms({
    domain
    -coredomain
    -appdomain
    -socket_between_core_and_vendor_violators
  }, {
    coredomain
    -logd # Logging by writing to logd Unix domain socket is public API
    -netd # netdomain needs this
    -mdnsd # netdomain needs this
    userdebug_or_eng(`-su') # communications with su are permitted only on userdebug or eng builds
    -init
    -incidentd # TODO(b/35870313): Remove incidentd from this list once vendor domains no longer declare Binder services
    -tombstoned # TODO(b/36604251): Remove tombstoned from this list once mediacodec (OMX HAL) no longer declares Binder services
  });

  # Vendor domains (except netdomain) are not permitted to initiate communications to netd sockets
  neverallow_establish_socket_comms({
    domain
    -coredomain
    -netdomain
    -socket_between_core_and_vendor_violators
  }, netd);

  # Vendor domains are not permitted to initiate create/open sockets owned by core domains
  neverallow {
    domain
    -coredomain
    -appdomain # appdomain restrictions below
    -socket_between_core_and_vendor_violators
  } {
    coredomain_socket
    core_data_file_type
    unlabeled # used only by core domains
  }:sock_file ~{ append getattr ioctl read write };
  neverallow {
    appdomain
    -coredomain
  } {
    coredomain_socket
    unlabeled # used only by core domains
    core_data_file_type
    -app_data_file
    -pdx_socket # used by VR layer
  }:sock_file ~{ append getattr ioctl read write };

  # Core domains are not permitted to create/open sockets owned by vendor domains
  neverallow {
    coredomain
    -init
    -ueventd
    -socket_between_core_and_vendor_violators
  } {
    file_type
    dev_type
    -coredomain_socket
    -core_data_file_type
    -unlabeled
  }:sock_file ~{ append getattr ioctl read write };
')

# Only authorized processes should be writing to files in /data/dalvik-cache
neverallow {
  domain
  -init # TODO: limit init to relabelfrom for files
  -zygote
  -installd
  -postinstall_dexopt
  -cppreopts
  -dex2oat
  -otapreopt_slot
} dalvikcache_data_file:file no_w_file_perms;

neverallow {
  domain
  -init
  -installd
  -postinstall_dexopt
  -cppreopts
  -dex2oat
  -zygote
  -otapreopt_slot
} dalvikcache_data_file:dir no_w_dir_perms;

# Only system_server should be able to send commands via the zygote socket
neverallow { domain -zygote -system_server } zygote:unix_stream_socket connectto;
neverallow { domain -system_server } zygote_socket:sock_file write;

neverallow { domain -system_server -webview_zygote } webview_zygote:unix_stream_socket connectto;
neverallow { domain -system_server } webview_zygote_socket:sock_file write;

neverallow {
  domain
  -tombstoned
  -crash_dump
  -dumpstate
  -system_server

  # Processes that can't exec crash_dump
  -mediacodec
  -mediaextractor
} tombstoned:unix_stream_socket connectto;
neverallow {
  domain
  -crash_dump
  -mediacodec
  -mediaextractor
} tombstoned_crash_socket:sock_file write;
neverallow { domain -dumpstate -system_server } tombstoned_intercept_socket:sock_file write;

# Android does not support System V IPCs.
#
# The reason for this is due to the fact that, by design, they lead to global
# kernel resource leakage.
#
# For example, there is no way to automatically release a SysV semaphore
# allocated in the kernel when:
#
# - a buggy or malicious process exits
# - a non-buggy and non-malicious process crashes or is explicitly killed.
#
# Killing processes automatically to make room for new ones is an
# important part of Android's application lifecycle implementation. This means
# that, even assuming only non-buggy and non-malicious code, it is very likely
# that over time, the kernel global tables used to implement SysV IPCs will fill
# up.
neverallow * *:{ shm sem msg msgq } *;

# Do not mount on top of symlinks, fifos, or sockets.
# Feature parity with Chromium LSM.
neverallow * { file_type fs_type dev_type }:{ lnk_file fifo_file sock_file } mounton;

# Nobody should be able to execute su on user builds.
# On userdebug/eng builds, only dumpstate, shell, and
# su itself execute su.
neverallow { domain userdebug_or_eng(`-dumpstate -shell -su') } su_exec:file no_x_file_perms;

# Do not allow the introduction of new execmod rules. Text relocations
# and modification of executable pages are unsafe.
# The only exceptions are for NDK text relocations associated with
# https://code.google.com/p/android/issues/detail?id=23203
# which, long term, need to go away.
neverallow * {
  file_type
  -apk_data_file
  -app_data_file
  -asec_public_file
}:file execmod;

# Do not allow making the stack or heap executable.
# We would also like to minimize execmem but it seems to be
# required by some device-specific service domains.
neverallow * self:process { execstack execheap };

# prohibit non-zygote spawned processes from using shared libraries
# with text relocations. b/20013628 .
neverallow { domain -untrusted_app_all } file_type:file execmod;

neverallow { domain -init } proc:{ file dir } mounton;

# Ensure that all types assigned to processes are included
# in the domain attribute, so that all allow and neverallow rules
# written on domain are applied to all processes.
# This is achieved by ensuring that it is impossible to transition
# from a domain to a non-domain type and vice versa.
# TODO - rework this: neverallow domain ~domain:process { transition dyntransition };
neverallow ~domain domain:process { transition dyntransition };

#
# Only system_app and system_server should be creating or writing
# their files. The proper way to share files is to setup
# type transitions to a more specific type or assigning a type
# to its parent directory via a file_contexts entry.
# Example type transition:
#  mydomain.te:file_type_auto_trans(mydomain, system_data_file, new_file_type)
#
neverallow {
  domain
  -system_server
  -system_app
  -init
  -installd # for relabelfrom and unlink, check for this in explicit neverallow
  with_asan(`-asan_extract')
} system_data_file:file no_w_file_perms;
# do not grant anything greater than r_file_perms and relabelfrom unlink
# to installd
neverallow installd system_data_file:file ~{ r_file_perms relabelfrom unlink };

# respect system_app sandboxes
neverallow {
  domain
  -appdomain # finer-grained rules for appdomain are listed below
  -system_server #populate com.android.providers.settings/databases/settings.db.
  -installd # creation of app sandbox
} system_app_data_file:dir_file_class_set { create unlink open };
neverallow {
  isolated_app
  untrusted_app_all # finer-grained rules for appdomain are listed below
  ephemeral_app
  priv_app
} system_app_data_file:dir_file_class_set { create unlink open };


# Services should respect app sandboxes
neverallow {
  domain
  -appdomain
  -installd # creation of sandbox
} app_data_file:dir_file_class_set { create unlink };

#
# Only these domains should transition to shell domain. This domain is
# permissible for the "shell user". If you need a process to exec a shell
# script with differing privilege, define a domain and set up a transition.
#
neverallow {
  domain
  -adbd
  -init
  -runas
  -zygote
} shell:process { transition dyntransition };

# Only domains spawned from zygote and runas may have the appdomain attribute.
neverallow { domain -runas -webview_zygote -zygote } {
  appdomain -shell userdebug_or_eng(`-su') -bluetooth
}:process { transition dyntransition };

# Minimize read access to shell- or app-writable symlinks.
# This is to prevent malicious symlink attacks.
neverallow {
  domain
  -appdomain
  -installd
  -uncrypt  # TODO: see if we can remove
} app_data_file:lnk_file read;

neverallow {
  domain
  -shell
  userdebug_or_eng(`-uncrypt')
  -installd
} shell_data_file:lnk_file read;

# In addition to the symlink reading restrictions above, restrict
# write access to shell owned directories. The /data/local/tmp
# directory is untrustworthy, and non-whitelisted domains should
# not be trusting any content in those directories.
neverallow {
  domain
  -adbd
  -dumpstate
  -installd
  -init
  -shell
  -vold
} shell_data_file:dir no_w_dir_perms;

neverallow {
  domain
  -adbd
  -appdomain
  -dumpstate
  -init
  -installd
  -system_server # why?
  userdebug_or_eng(`-uncrypt')
} shell_data_file:dir { open search };

# Same as above for /data/local/tmp files. We allow shell files
# to be passed around by file descriptor, but not directly opened.
neverallow {
  domain
  -adbd
  -appdomain
  -dumpstate
  -installd
  userdebug_or_eng(`-uncrypt')
} shell_data_file:file open;

# servicemanager is the only process which handles list request
neverallow * ~servicemanager:service_manager list;

# only service_manager_types can be added to service_manager
# TODO - rework this: neverallow * ~service_manager_type:service_manager { add find };

# Prevent assigning non property types to properties
# TODO - rework this: neverallow * ~property_type:property_service set;

# Domain types should never be assigned to any files other
# than the /proc/pid files associated with a process. The
# executable file used to enter a domain should be labeled
# with its own _exec type, not with the domain type.
# Conventionally, this looks something like:
# $ cat mydaemon.te
# type mydaemon, domain;
# type mydaemon_exec, exec_type, file_type;
# init_daemon_domain(mydaemon)
# $ grep mydaemon file_contexts
# /system/bin/mydaemon -- u:object_r:mydaemon_exec:s0
neverallow * domain:file { execute execute_no_trans entrypoint };

# Do not allow access to the generic debugfs label. This is too broad.
# Instead, if access to part of debugfs is desired, it should have a
# more specific label.
# TODO: fix system_server and dumpstate
neverallow { domain -init -system_server -dumpstate } debugfs:file no_rw_file_perms;

neverallow {
  domain
  -init
  -recovery
  -sdcardd
  -vold
} fuse_device:chr_file open;
neverallow {
  domain
  -dumpstate
  -init
  -priv_app
  -recovery
  -sdcardd
  -shell # Restricted by shell.te to only getattr
  -system_server
  -ueventd
  -vold
} fuse_device:chr_file *;

# Profiles contain untrusted data and profman parses that. We should only run
# in from installd forked processes.
neverallow {
  domain
  -installd
  -profman
} profman_exec:file no_x_file_perms;

# Enforce restrictions on kernel module origin.
# Do not allow kernel module loading except from system,
# vendor, and boot partitions.
neverallow * ~{ system_file vendor_file_type rootfs }:system module_load;

# Only allow filesystem caps to be set at build time or
# during upgrade by recovery.
neverallow {
  domain
  -recovery
} self:capability setfcap;

# Enforce AT_SECURE for executing crash_dump.
neverallow domain crash_dump:process noatsecure;<|MERGE_RESOLUTION|>--- conflicted
+++ resolved
@@ -398,12 +398,6 @@
 neverallow { domain -init } properties_device:file { no_w_file_perms no_x_file_perms };
 neverallow { domain -init } properties_serial:file { no_w_file_perms no_x_file_perms };
 
-<<<<<<< HEAD
-# Only recovery should be doing writes to /system
-neverallow { domain -recovery with_asan(`-asan_extract') } { system_file exec_type }:dir_file_class_set
-    { create write setattr relabelfrom append unlink link rename };
-neverallow { domain -recovery -kernel with_asan(`-asan_extract') } { system_file exec_type }:dir_file_class_set relabelto;
-=======
 # Only recovery should be doing writes to /system & /vendor
 neverallow {
     domain
@@ -416,7 +410,6 @@
 }:dir_file_class_set { create write setattr relabelfrom append unlink link rename };
 
 neverallow { domain -recovery -kernel with_asan(`-asan_extract') } { system_file vendor_file_type exec_type }:dir_file_class_set relabelto;
->>>>>>> 37792cec
 
 # Don't allow mounting on top of /system files or directories
 neverallow * exec_type:dir_file_class_set mounton;
