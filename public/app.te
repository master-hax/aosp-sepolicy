--- conflicted
+++ resolved
@@ -7,375 +7,6 @@
 ### zygote spawned apps should be added here.
 ###
 type appdomain_tmpfs, file_type;
-
-# WebView and other application-specific JIT compilers
-allow appdomain self:process execmem;
-
-allow appdomain { ashmem_device ashmem_libcutils_device }:chr_file execute;
-
-# Receive and use open file descriptors inherited from zygote.
-allow appdomain zygote:fd use;
-
-# Receive and use open file descriptors inherited from app zygote.
-allow appdomain app_zygote:fd use;
-
-# gdbserver for ndk-gdb reads the zygote.
-# valgrind needs mmap exec for zygote
-allow appdomain zygote_exec:file rx_file_perms;
-
-# Notify zygote of death;
-allow appdomain zygote:process sigchld;
-
-# Read /data/dalvik-cache.
-allow appdomain dalvikcache_data_file:dir { search getattr };
-allow appdomain dalvikcache_data_file:file r_file_perms;
-
-# Read the /sdcard and /mnt/sdcard symlinks
-allow { appdomain -isolated_app } rootfs:lnk_file r_file_perms;
-allow { appdomain -isolated_app } tmpfs:lnk_file r_file_perms;
-
-# Search /storage/emulated tmpfs mount.
-allow appdomain tmpfs:dir r_dir_perms;
-
-# Notify zygote of the wrapped process PID when using --invoke-with.
-allow appdomain zygote:fifo_file write;
-
-userdebug_or_eng(`
-  # Allow apps to create and write method traces in /data/misc/trace.
-  allow appdomain method_trace_data_file:dir w_dir_perms;
-  allow appdomain method_trace_data_file:file { create w_file_perms };
-')
-
-# Notify shell and adbd of death when spawned via runas for ndk-gdb.
-allow appdomain shell:process sigchld;
-allow appdomain adbd:process sigchld;
-
-# child shell or gdbserver pty access for runas.
-allow appdomain devpts:chr_file { getattr read write ioctl };
-
-# Use pipes and sockets provided by system_server via binder or local socket.
-allow appdomain system_server:fd use;
-allow appdomain system_server:fifo_file rw_file_perms;
-allow appdomain system_server:unix_stream_socket { read write setopt getattr getopt shutdown };
-allow appdomain system_server:tcp_socket { read write getattr getopt shutdown };
-
-# For AppFuse.
-allow appdomain vold:fd use;
-
-# Communication with other apps via fifos
-allow appdomain appdomain:fifo_file rw_file_perms;
-
-# Communicate with surfaceflinger.
-allow appdomain surfaceflinger:unix_stream_socket { read write setopt getattr getopt shutdown };
-
-# App sandbox file accesses.
-allow { appdomain -isolated_app -mlstrustedsubject } { app_data_file privapp_data_file }:dir create_dir_perms;
-allow { appdomain -isolated_app -mlstrustedsubject } { app_data_file privapp_data_file }:file create_file_perms;
-
-# Access via already open fds is ok even for mlstrustedsubject.
-allow { appdomain -isolated_app } { app_data_file privapp_data_file system_app_data_file }:file { getattr map read write };
-
-# Traverse into expanded storage
-allow appdomain mnt_expand_file:dir r_dir_perms;
-
-# Keychain and user-trusted credentials
-r_dir_file(appdomain, keychain_data_file)
-allow appdomain misc_user_data_file:dir r_dir_perms;
-allow appdomain misc_user_data_file:file r_file_perms;
-
-# TextClassifier
-r_dir_file({ appdomain -isolated_app }, textclassifier_data_file)
-
-# Access to OEM provided data and apps
-allow appdomain oemfs:dir r_dir_perms;
-allow appdomain oemfs:file rx_file_perms;
-
-# Execute the shell or other system executables.
-allow { appdomain -ephemeral_app } shell_exec:file rx_file_perms;
-allow { appdomain -ephemeral_app } toolbox_exec:file rx_file_perms;
-allow appdomain system_file:file x_file_perms;
-not_full_treble(`allow { appdomain -ephemeral_app } vendor_file:file x_file_perms;')
-
-# Renderscript needs the ability to read directories on /system
-allow appdomain system_file:dir r_dir_perms;
-allow appdomain system_file:lnk_file { getattr open read };
-# Renderscript specific permissions to open /system/vendor/lib64.
-not_full_treble(`
-    allow appdomain vendor_file_type:dir r_dir_perms;
-    allow appdomain vendor_file_type:lnk_file { getattr open read };
-')
-
-full_treble_only(`
-    # For looking up Renderscript vendor drivers
-    allow { appdomain -isolated_app } vendor_file:dir { open read };
-')
-
-# Allow apps access to /vendor/app except for privileged
-# apps which cannot be in /vendor.
-r_dir_file({ appdomain -ephemeral_app }, vendor_app_file)
-allow { appdomain -ephemeral_app } vendor_app_file:file execute;
-
-# Allow apps access to /vendor/overlay
-r_dir_file(appdomain, vendor_overlay_file)
-
-# Allow apps access to /vendor/framework
-# for vendor provided libraries.
-r_dir_file(appdomain, vendor_framework_file)
-
-# Allow apps read / execute access to vendor public libraries.
-allow appdomain {vendor_public_framework_file vendor_public_lib_file}:dir r_dir_perms;
-allow appdomain {vendor_public_framework_file vendor_public_lib_file}:file { execute read open getattr map };
-
-# Read/write wallpaper file (opened by system).
-allow appdomain wallpaper_file:file { getattr read write map };
-
-# Read/write cached ringtones (opened by system).
-allow appdomain ringtone_file:file { getattr read write map };
-
-# Read ShortcutManager icon files (opened by system).
-allow appdomain shortcut_manager_icons:file { getattr read map };
-
-# Read icon file (opened by system).
-allow appdomain icon_file:file { getattr read map };
-
-# Old stack dumping scheme : append to a global trace file (/data/anr/traces.txt).
-#
-# TODO: All of these permissions except for anr_data_file:file append can be
-# withdrawn once we've switched to the new stack dumping mechanism, see b/32064548
-# and the rules below.
-allow appdomain anr_data_file:dir search;
-allow appdomain anr_data_file:file { open append };
-
-# New stack dumping scheme : request an output FD from tombstoned via a unix
-# domain socket.
-#
-# Allow apps to connect and write to the tombstoned java trace socket in
-# order to dump their traces. Also allow them to append traces to pipes
-# created by dumptrace. (Also see the rules below where they are given
-# additional permissions to dumpstate pipes for other aspects of bug report
-# creation).
-unix_socket_connect(appdomain, tombstoned_java_trace, tombstoned)
-allow appdomain tombstoned:fd use;
-allow appdomain dumpstate:fifo_file append;
-allow appdomain incidentd:fifo_file append;
-
-# Allow apps to send dump information to dumpstate
-allow appdomain dumpstate:fd use;
-allow appdomain dumpstate:unix_stream_socket { read write getopt getattr shutdown };
-allow appdomain dumpstate:fifo_file { write getattr };
-allow appdomain shell_data_file:file { write getattr };
-
-# Allow apps to send dump information to incidentd
-allow appdomain incidentd:fd use;
-allow appdomain incidentd:fifo_file { write getattr };
-
-# Allow apps to send information to statsd socket.
-unix_socket_send(appdomain, statsdw, statsd)
-
-# Write profiles /data/misc/profiles
-allow appdomain user_profile_root_file:dir search;
-allow appdomain user_profile_data_file:dir { search write add_name };
-allow appdomain user_profile_data_file:file create_file_perms;
-
-# Send heap dumps to system_server via an already open file descriptor
-# % adb shell am set-watch-heap com.android.systemui 1048576
-# % adb shell dumpsys procstats --start-testing
-# debuggable builds only.
-userdebug_or_eng(`
-  allow appdomain heapdump_data_file:file append;
-')
-
-# /proc/net access.
-# TODO(b/9496886) Audit access for removal.
-# proc_net access for the negated domains below is granted (or not) in their
-# individual .te files.
-r_dir_file({
-  appdomain
-  -ephemeral_app
-  -isolated_app
-  -platform_app
-  -priv_app
-  -shell
-  -system_app
-  -untrusted_app_all
-}, proc_net_type)
-# audit access for all these non-core app domains.
-userdebug_or_eng(`
-  auditallow {
-    appdomain
-    -ephemeral_app
-    -isolated_app
-    -platform_app
-    -priv_app
-    -shell
-    -su
-    -system_app
-    -untrusted_app_all
-  } proc_net_type:{ dir file lnk_file } { getattr open read };
-')
-
-# Grant GPU access to all processes started by Zygote.
-# They need that to render the standard UI.
-allow { appdomain -isolated_app } gpu_device:chr_file rw_file_perms;
-
-# Use the Binder.
-binder_use(appdomain)
-# Perform binder IPC to binder services.
-binder_call(appdomain, binderservicedomain)
-# Perform binder IPC to other apps.
-binder_call(appdomain, appdomain)
-# Perform binder IPC to ephemeral apps.
-binder_call(appdomain, ephemeral_app)
-# Perform binder IPC to gpuservice.
-binder_call({ appdomain -isolated_app }, gpuservice)
-
-# Talk with graphics composer fences
-allow appdomain hal_graphics_composer:fd use;
-
-# Already connected, unnamed sockets being passed over some other IPC
-# hence no sock_file or connectto permission. This appears to be how
-# Chrome works, may need to be updated as more apps using isolated services
-# are examined.
-allow appdomain appdomain:unix_stream_socket { getopt getattr read write shutdown };
-
-# Backup ability for every app. BMS opens and passes the fd
-# to any app that has backup ability. Hence, no open permissions here.
-allow appdomain backup_data_file:file { read write getattr map };
-allow appdomain cache_backup_file:file { read write getattr map };
-allow appdomain cache_backup_file:dir getattr;
-# Backup ability using 'adb backup'
-allow appdomain system_data_file:lnk_file r_file_perms;
-allow appdomain system_data_file:file { getattr read map };
-
-# Allow read/stat of /data/media files passed by Binder or local socket IPC.
-allow { appdomain -isolated_app } media_rw_data_file:file { read getattr };
-
-# Read and write /data/data/com.android.providers.telephony files passed over Binder.
-allow { appdomain -isolated_app } radio_data_file:file { read write getattr };
-
-# Allow access to external storage; we have several visible mount points under /storage
-# and symlinks to primary storage at places like /storage/sdcard0 and /mnt/user/0/primary
-allow { appdomain -isolated_app -ephemeral_app } storage_file:dir r_dir_perms;
-allow { appdomain -isolated_app -ephemeral_app } storage_file:lnk_file r_file_perms;
-allow { appdomain -isolated_app -ephemeral_app } mnt_user_file:dir r_dir_perms;
-allow { appdomain -isolated_app -ephemeral_app } mnt_user_file:lnk_file r_file_perms;
-
-# Read/write visible storage
-allow { appdomain -isolated_app -ephemeral_app } sdcard_type:dir create_dir_perms;
-allow { appdomain -isolated_app -ephemeral_app } sdcard_type:file create_file_perms;
-# This should be removed if sdcardfs is modified to alter the secontext for its
-# accesses to the underlying FS.
-allow { appdomain -isolated_app -ephemeral_app } media_rw_data_file:dir create_dir_perms;
-allow { appdomain -isolated_app -ephemeral_app } media_rw_data_file:file create_file_perms;
-
-# Allow apps to use the USB Accessory interface.
-# http://developer.android.com/guide/topics/connectivity/usb/accessory.html
-#
-# USB devices are first opened by the system server (USBDeviceManagerService)
-# and the file descriptor is passed to the right Activity via binder.
-allow { appdomain -isolated_app -ephemeral_app } usb_device:chr_file { read write getattr ioctl };
-allow { appdomain -isolated_app -ephemeral_app } usbaccessory_device:chr_file { read write getattr };
-
-# For art.
-allow appdomain dalvikcache_data_file:file execute;
-allow appdomain dalvikcache_data_file:lnk_file r_file_perms;
-
-# Allow any app to read shared RELRO files.
-allow appdomain shared_relro_file:dir search;
-allow appdomain shared_relro_file:file r_file_perms;
-
-# Allow apps to read/execute installed binaries
-allow appdomain apk_data_file:dir r_dir_perms;
-allow appdomain apk_data_file:file rx_file_perms;
-
-# /data/resource-cache
-allow appdomain resourcecache_data_file:file r_file_perms;
-allow appdomain resourcecache_data_file:dir r_dir_perms;
-
-# logd access
-read_logd(appdomain)
-control_logd({ appdomain -ephemeral_app })
-# application inherit logd write socket (urge is to deprecate this long term)
-allow appdomain zygote:unix_dgram_socket write;
-
-allow { appdomain -isolated_app -ephemeral_app } keystore:keystore_key { get_state get insert delete exist list sign verify };
-allow { appdomain -isolated_app -ephemeral_app } keystore:keystore2_key { delete use get_info rebind update };
-
-allow { appdomain -isolated_app -ephemeral_app } keystore_maintenance_service:service_manager find;
-allow { appdomain -isolated_app -ephemeral_app } keystore:keystore2 get_state;
-
-use_keystore({ appdomain -isolated_app -ephemeral_app })
-
-use_credstore({ appdomain -isolated_app -ephemeral_app })
-
-allow appdomain console_device:chr_file { read write };
-
-# only allow unprivileged socket ioctl commands
-allowxperm { appdomain -bluetooth } self:{ rawip_socket tcp_socket udp_socket }
-  ioctl { unpriv_sock_ioctls unpriv_tty_ioctls };
-
-allow { appdomain -isolated_app } ion_device:chr_file r_file_perms;
-allow { appdomain -isolated_app } dmabuf_system_heap_device:chr_file r_file_perms;
-allow { appdomain -isolated_app } dmabuf_system_secure_heap_device:chr_file r_file_perms;
-
-# Allow AAudio apps to use shared memory file descriptors from the HAL
-allow { appdomain -isolated_app } hal_audio:fd use;
-
-# Allow app to access shared memory created by camera HAL1
-allow { appdomain -isolated_app } hal_camera:fd use;
-
-# Allow apps to access shared memory file descriptor from the tuner HAL
-allow {appdomain -isolated_app} hal_tv_tuner_server:fd use;
-
-# RenderScript always-passthrough HAL
-allow { appdomain -isolated_app } hal_renderscript_hwservice:hwservice_manager find;
-allow appdomain same_process_hal_file:file { execute read open getattr map };
-
-# TODO: switch to meminfo service
-allow appdomain proc_meminfo:file r_file_perms;
-
-# For app fuse.
-allow appdomain app_fuse_file:file { getattr read append write map };
-
-pdx_client({ appdomain -isolated_app -ephemeral_app }, display_client)
-pdx_client({ appdomain -isolated_app -ephemeral_app }, display_manager)
-pdx_client({ appdomain -isolated_app -ephemeral_app }, display_vsync)
-pdx_client({ appdomain -isolated_app -ephemeral_app }, performance_client)
-# Apps do not directly open the IPC socket for bufferhubd.
-pdx_use({ appdomain -isolated_app -ephemeral_app }, bufferhub_client)
-
-###
-### CTS-specific rules
-###
-
-# For cts/tests/tests/permission/src/android/permission/cts/FileSystemPermissionTest.java.
-# testRunAsHasCorrectCapabilities
-allow appdomain runas_exec:file getattr;
-# Others are either allowed elsewhere or not desired.
-
-# Apps receive an open tun fd from the framework for
-# device traffic. Do not allow untrusted app to directly open tun_device
-allow { appdomain -isolated_app -ephemeral_app } tun_device:chr_file { read write getattr append ioctl };
-allowxperm { appdomain -isolated_app -ephemeral_app } tun_device:chr_file ioctl TUNGETIFF;
-
-# Connect to adbd and use a socket transferred from it.
-# This is used for e.g. adb backup/restore.
-allow appdomain adbd:unix_stream_socket connectto;
-allow appdomain adbd:fd use;
-allow appdomain adbd:unix_stream_socket { getattr getopt ioctl read write shutdown };
-
-allow appdomain cache_file:dir getattr;
-
-# Allow apps to run with asanwrapper.
-with_asan(`allow appdomain asanwrapper_exec:file rx_file_perms;')
-
-# Read access to FDs from the DropboxManagerService.
-allow appdomain dropbox_data_file:file { getattr read };
-
-# Read tmpfs types from these processes.
-allow appdomain audioserver_tmpfs:file { getattr map read write };
-allow appdomain system_server_tmpfs:file { getattr map read write };
-allow appdomain zygote_tmpfs:file { map read };
 
 ###
 ### Neverallow rules
@@ -569,15 +200,12 @@
   -system_app
 } { bluetooth_audio_hal_prop bluetooth_a2dp_offload_prop bluetooth_prop exported_bluetooth_prop }:file create_file_perms;
 
-<<<<<<< HEAD
-=======
 # allow system_app to access Nfc-related system properties.
 set_prop(system_app, nfc_prop)
 
 # allow system_app to access radio_config system properties.
 set_prop(system_app, radio_control_prop)
 
->>>>>>> 6c71ebdc
 # Apps cannot access proc_uid_time_in_state
 neverallow appdomain proc_uid_time_in_state:file *;
 
