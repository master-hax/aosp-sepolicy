// Copyright (C) 2018 The Android Open Source Project
//
// Licensed under the Apache License, Version 2.0 (the "License");
// you may not use this file except in compliance with the License.
// You may obtain a copy of the License at
//
//     http://www.apache.org/licenses/LICENSE-2.0
//
// Unless required by applicable law or agreed to in writing, software
// distributed under the License is distributed on an "AS IS" BASIS,
// WITHOUT WARRANTIES OR CONDITIONS OF ANY KIND, either express or implied.
// See the License for the specific language governing permissions and
// limitations under the License.

package {
    default_applicable_licenses: ["system_sepolicy_license"],
}

// Added automatically by a large-scale-change that took the approach of
// 'apply every license found to every target'. While this makes sure we respect
// every license restriction, it may not be entirely correct.
//
// e.g. GPL in an MIT project might only apply to the contrib/ directory.
//
// Please consider splitting the single license below into multiple licenses,
// taking care not to lose any license_kind information, and overriding the
// default license using the 'licenses: [...]' property on targets as needed.
//
// For unused files, consider creating a 'filegroup' with "//visibility:private"
// to attach the license to, and including a comment whether the files may be
// used in the current project.
// http://go/android-license-faq
license {
    name: "system_sepolicy_license",
    visibility: [":__subpackages__"],
    license_kinds: [
        "SPDX-license-identifier-Apache-2.0",
        "legacy_unencumbered",
    ],
    license_text: [
        "NOTICE",
    ],
}

cc_defaults { name: "selinux_policy_version", cflags: ["-DSEPOLICY_VERSION=30"], }

se_filegroup {
    name: "26.0.board.compat.map",
    srcs: [
        "compat/26.0/26.0.cil",
    ],
}

se_filegroup {
    name: "27.0.board.compat.map",
    srcs: [
        "compat/27.0/27.0.cil",
    ],
}

se_filegroup {
    name: "28.0.board.compat.map",
    srcs: [
        "compat/28.0/28.0.cil",
    ],
}

se_filegroup {
    name: "29.0.board.compat.map",
    srcs: [
        "compat/29.0/29.0.cil",
    ],
}

se_filegroup {
    name: "30.0.board.compat.map",
    srcs: [
        "compat/30.0/30.0.cil",
    ],
}

se_filegroup {
    name: "31.0.board.compat.map",
    srcs: [
        "compat/31.0/31.0.cil",
    ],
}

se_filegroup {
    name: "26.0.board.compat.cil",
    srcs: [
        "compat/26.0/26.0.compat.cil",
    ],
}

se_filegroup {
    name: "27.0.board.compat.cil",
    srcs: [
        "compat/27.0/27.0.compat.cil",
    ],
}

se_filegroup {
    name: "28.0.board.compat.cil",
    srcs: [
        "compat/28.0/28.0.compat.cil",
    ],
}

se_filegroup {
    name: "29.0.board.compat.cil",
    srcs: [
        "compat/29.0/29.0.compat.cil",
    ],
}

se_filegroup {
    name: "30.0.board.compat.cil",
    srcs: [
        "compat/30.0/30.0.compat.cil",
    ],
}

se_filegroup {
    name: "31.0.board.compat.cil",
    srcs: [
        "compat/31.0/31.0.compat.cil",
    ],
}

se_filegroup {
    name: "26.0.board.ignore.map",
    srcs: [
        "compat/26.0/26.0.ignore.cil",
    ],
}

se_filegroup {
    name: "27.0.board.ignore.map",
    srcs: [
        "compat/27.0/27.0.ignore.cil",
    ],
}

se_filegroup {
    name: "28.0.board.ignore.map",
    srcs: [
        "compat/28.0/28.0.ignore.cil",
    ],
}

se_filegroup {
    name: "29.0.board.ignore.map",
    srcs: [
        "compat/29.0/29.0.ignore.cil",
    ],
}

se_filegroup {
    name: "30.0.board.ignore.map",
    srcs: [
        "compat/30.0/30.0.ignore.cil",
    ],
}

se_filegroup {
    name: "31.0.board.ignore.map",
    srcs: [
        "compat/31.0/31.0.ignore.cil",
    ],
}

se_cil_compat_map {
    name: "plat_26.0.cil",
    stem: "26.0.cil",
    bottom_half: [":26.0.board.compat.map"],
    top_half: "plat_27.0.cil",
}

se_cil_compat_map {
    name: "plat_27.0.cil",
    stem: "27.0.cil",
    bottom_half: [":27.0.board.compat.map"],
    top_half: "plat_28.0.cil",
}

se_cil_compat_map {
    name: "plat_28.0.cil",
    stem: "28.0.cil",
    bottom_half: [":28.0.board.compat.map"],
    top_half: "plat_29.0.cil",
}

se_cil_compat_map {
    name: "plat_29.0.cil",
    stem: "29.0.cil",
    bottom_half: [":29.0.board.compat.map"],
    top_half: "plat_30.0.cil",
}

se_cil_compat_map {
    name: "plat_30.0.cil",
    stem: "30.0.cil",
    bottom_half: [":30.0.board.compat.map"],
    top_half: "plat_31.0.cil",
}

se_cil_compat_map {
    name: "plat_31.0.cil",
    stem: "31.0.cil",
    bottom_half: [":31.0.board.compat.map"],
    // top_half: "plat_32.0.cil",
}

se_cil_compat_map {
    name: "system_ext_26.0.cil",
    stem: "26.0.cil",
    bottom_half: [":26.0.board.compat.map"],
    top_half: "system_ext_27.0.cil",
    system_ext_specific: true,
}

se_cil_compat_map {
    name: "system_ext_27.0.cil",
    stem: "27.0.cil",
    bottom_half: [":27.0.board.compat.map"],
    top_half: "system_ext_28.0.cil",
    system_ext_specific: true,
}

se_cil_compat_map {
    name: "system_ext_28.0.cil",
    stem: "28.0.cil",
    bottom_half: [":28.0.board.compat.map"],
    top_half: "system_ext_29.0.cil",
    system_ext_specific: true,
}

se_cil_compat_map {
    name: "system_ext_29.0.cil",
    stem: "29.0.cil",
    bottom_half: [":29.0.board.compat.map"],
    top_half: "system_ext_30.0.cil",
    system_ext_specific: true,
}

se_cil_compat_map {
    name: "system_ext_30.0.cil",
    stem: "30.0.cil",
    bottom_half: [":30.0.board.compat.map"],
    top_half: "system_ext_31.0.cil",
    system_ext_specific: true,
}

se_cil_compat_map {
    name: "system_ext_31.0.cil",
    stem: "31.0.cil",
    bottom_half: [":31.0.board.compat.map"],
    // top_half: "system_ext_32.0.cil",
    system_ext_specific: true,
}

se_cil_compat_map {
    name: "product_26.0.cil",
    stem: "26.0.cil",
    bottom_half: [":26.0.board.compat.map"],
    top_half: "product_27.0.cil",
    product_specific: true,
}

se_cil_compat_map {
    name: "product_27.0.cil",
    stem: "27.0.cil",
    bottom_half: [":27.0.board.compat.map"],
    top_half: "product_28.0.cil",
    product_specific: true,
}

se_cil_compat_map {
    name: "product_28.0.cil",
    stem: "28.0.cil",
    bottom_half: [":28.0.board.compat.map"],
    top_half: "product_29.0.cil",
    product_specific: true,
}

se_cil_compat_map {
    name: "product_29.0.cil",
    stem: "29.0.cil",
    bottom_half: [":29.0.board.compat.map"],
    top_half: "product_30.0.cil",
    product_specific: true,
}

se_cil_compat_map {
    name: "product_30.0.cil",
    stem: "30.0.cil",
    bottom_half: [":30.0.board.compat.map"],
    top_half: "product_31.0.cil",
    product_specific: true,
}

se_cil_compat_map {
    name: "product_31.0.cil",
    stem: "31.0.cil",
    bottom_half: [":31.0.board.compat.map"],
    // top_half: "product_32.0.cil",
    product_specific: true,
}

se_cil_compat_map {
    name: "26.0.ignore.cil",
    bottom_half: [":26.0.board.ignore.map"],
    top_half: "27.0.ignore.cil",
}

se_cil_compat_map {
    name: "27.0.ignore.cil",
    bottom_half: [":27.0.board.ignore.map"],
    top_half: "28.0.ignore.cil",
}

se_cil_compat_map {
    name: "28.0.ignore.cil",
    bottom_half: [":28.0.board.ignore.map"],
    top_half: "29.0.ignore.cil",
}

se_cil_compat_map {
    name: "29.0.ignore.cil",
    bottom_half: [":29.0.board.ignore.map"],
    top_half: "30.0.ignore.cil",
}

se_cil_compat_map {
    name: "30.0.ignore.cil",
    bottom_half: [":30.0.board.ignore.map"],
    top_half: "31.0.ignore.cil",
}

se_cil_compat_map {
    name: "31.0.ignore.cil",
    bottom_half: [":31.0.board.ignore.map"],
    // top_half: "32.0.ignore.cil",
}

se_cil_compat_map {
    name: "system_ext_30.0.ignore.cil",
    bottom_half: [":30.0.board.ignore.map"],
    top_half: "system_ext_31.0.ignore.cil",
    system_ext_specific: true,
}

se_cil_compat_map {
    name: "system_ext_31.0.ignore.cil",
    bottom_half: [":31.0.board.ignore.map"],
    // top_half: "system_ext_32.0.ignore.cil",
    system_ext_specific: true,
}

se_cil_compat_map {
    name: "product_30.0.ignore.cil",
    bottom_half: [":30.0.board.ignore.map"],
    top_half: "product_31.0.ignore.cil",
    product_specific: true,
}

se_cil_compat_map {
    name: "product_31.0.ignore.cil",
    bottom_half: [":31.0.board.ignore.map"],
    // top_half: "product_32.0.ignore.cil",
    product_specific: true,
}

se_compat_cil {
    name: "26.0.compat.cil",
    srcs: [":26.0.board.compat.cil"],
}

se_compat_cil {
    name: "27.0.compat.cil",
    srcs: [":27.0.board.compat.cil"],
}

se_compat_cil {
    name: "28.0.compat.cil",
    srcs: [":28.0.board.compat.cil"],
}

se_compat_cil {
    name: "29.0.compat.cil",
    srcs: [":29.0.board.compat.cil"],
}

se_compat_cil {
    name: "30.0.compat.cil",
    srcs: [":30.0.board.compat.cil"],
}

se_compat_cil {
    name: "31.0.compat.cil",
    srcs: [":31.0.board.compat.cil"],
}

se_compat_cil {
    name: "system_ext_26.0.compat.cil",
    srcs: [":26.0.board.compat.cil"],
    stem: "26.0.compat.cil",
    system_ext_specific: true,
}

se_compat_cil {
    name: "system_ext_27.0.compat.cil",
    srcs: [":27.0.board.compat.cil"],
    stem: "27.0.compat.cil",
    system_ext_specific: true,
}

se_compat_cil {
    name: "system_ext_28.0.compat.cil",
    srcs: [":28.0.board.compat.cil"],
    stem: "28.0.compat.cil",
    system_ext_specific: true,
}

se_compat_cil {
    name: "system_ext_29.0.compat.cil",
    srcs: [":29.0.board.compat.cil"],
    stem: "29.0.compat.cil",
    system_ext_specific: true,
}

se_compat_cil {
    name: "system_ext_30.0.compat.cil",
    srcs: [":30.0.board.compat.cil"],
    stem: "30.0.compat.cil",
    system_ext_specific: true,
}

se_compat_cil {
    name: "system_ext_31.0.compat.cil",
    srcs: [":31.0.board.compat.cil"],
    stem: "31.0.compat.cil",
    system_ext_specific: true,
}

se_filegroup {
    name: "file_contexts_files",
    srcs: ["file_contexts"],
}

se_filegroup {
    name: "file_contexts_asan_files",
    srcs: ["file_contexts_asan"],
}

se_filegroup {
    name: "file_contexts_overlayfs_files",
    srcs: ["file_contexts_overlayfs"],
}

se_filegroup {
    name: "hwservice_contexts_files",
    srcs: ["hwservice_contexts"],
}

se_filegroup {
    name: "property_contexts_files",
    srcs: ["property_contexts"],
}

se_filegroup {
    name: "service_contexts_files",
    srcs: ["service_contexts"],
}

se_filegroup {
    name: "keystore2_key_contexts_files",
    srcs: ["keystore2_key_contexts"],
}

file_contexts {
    name: "plat_file_contexts",
    srcs: [":file_contexts_files"],
    product_variables: {
        address_sanitize: {
            srcs: [":file_contexts_asan_files"],
        },
        debuggable: {
            srcs: [":file_contexts_overlayfs_files"],
        },
    },

    flatten_apex: {
        srcs: ["apex/*-file_contexts"],
    },

    recovery_available: true,
}

file_contexts {
    name: "vendor_file_contexts",
    srcs: [":file_contexts_files"],
    soc_specific: true,
    recovery_available: true,
}

file_contexts {
    name: "system_ext_file_contexts",
    srcs: [":file_contexts_files"],
    system_ext_specific: true,
    recovery_available: true,
}

file_contexts {
    name: "product_file_contexts",
    srcs: [":file_contexts_files"],
    product_specific: true,
    recovery_available: true,
}

file_contexts {
    name: "odm_file_contexts",
    srcs: [":file_contexts_files"],
    device_specific: true,
    recovery_available: true,
}

hwservice_contexts {
    name: "plat_hwservice_contexts",
    srcs: [":hwservice_contexts_files"],
}

hwservice_contexts {
    name: "system_ext_hwservice_contexts",
    srcs: [":hwservice_contexts_files"],
    system_ext_specific: true,
}

hwservice_contexts {
    name: "product_hwservice_contexts",
    srcs: [":hwservice_contexts_files"],
    product_specific: true,
}

hwservice_contexts {
    name: "vendor_hwservice_contexts",
    srcs: [":hwservice_contexts_files"],
    reqd_mask: true,
    soc_specific: true,
}

hwservice_contexts {
    name: "odm_hwservice_contexts",
    srcs: [":hwservice_contexts_files"],
    device_specific: true,
}

property_contexts {
    name: "plat_property_contexts",
    srcs: [":property_contexts_files"],
    recovery_available: true,
}

property_contexts {
    name: "system_ext_property_contexts",
    srcs: [":property_contexts_files"],
    system_ext_specific: true,
    recovery_available: true,
}

property_contexts {
    name: "product_property_contexts",
    srcs: [":property_contexts_files"],
    product_specific: true,
    recovery_available: true,
}

property_contexts {
    name: "vendor_property_contexts",
    srcs: [":property_contexts_files"],
    reqd_mask: true,
    soc_specific: true,
    recovery_available: true,
}

property_contexts {
    name: "odm_property_contexts",
    srcs: [":property_contexts_files"],
    device_specific: true,
    recovery_available: true,
}

service_contexts {
    name: "plat_service_contexts",
    srcs: [":service_contexts_files"],
}

service_contexts {
    name: "system_ext_service_contexts",
    srcs: [":service_contexts_files"],
    system_ext_specific: true,
}

service_contexts {
    name: "product_service_contexts",
    srcs: [":service_contexts_files"],
    product_specific: true,
}

service_contexts {
    name: "vendor_service_contexts",
    srcs: [":service_contexts_files"],
    reqd_mask: true,
    soc_specific: true,
}

keystore2_key_contexts {
    name: "plat_keystore2_key_contexts",
    srcs: [":keystore2_key_contexts_files"],
}

keystore2_key_contexts {
    name: "system_keystore2_key_contexts",
    srcs: [":keystore2_key_contexts_files"],
    system_ext_specific: true,
}

keystore2_key_contexts {
    name: "product_keystore2_key_contexts",
    srcs: [":keystore2_key_contexts_files"],
    product_specific: true,
}

keystore2_key_contexts {
    name: "vendor_keystore2_key_contexts",
    srcs: [":keystore2_key_contexts_files"],
    reqd_mask: true,
    soc_specific: true,
}

// For vts_treble_sys_prop_test
filegroup {
    name: "private_property_contexts",
    srcs: ["private/property_contexts"],
    visibility: [
        "//test/vts-testcase/security/system_property",
    ],
}

se_build_files {
    name: "se_build_files",
    srcs: [
        "security_classes",
        "initial_sids",
        "access_vectors",
        "global_macros",
        "neverallow_macros",
        "mls_macros",
        "mls_decl",
        "mls",
        "policy_capabilities",
        "te_macros",
        "attributes",
        "ioctl_defines",
        "ioctl_macros",
        "*.te",
        "roles_decl",
        "roles",
        "users",
        "initial_sid_contexts",
        "fs_use",
        "genfs_contexts",
        "port_contexts",
    ],
}

// reqd_policy_mask - a policy.conf file which contains only the bare minimum
// policy necessary to use checkpolicy.
//
// This bare-minimum policy needs to be present in all policy.conf files, but
// should not necessarily be exported as part of the public policy.
//
// The rules generated by reqd_policy_mask will allow the compilation of public
// policy and subsequent removal of CIL policy that should not be exported.
se_policy_conf {
    name: "reqd_policy_mask.conf",
    srcs: [":se_build_files{.reqd_mask}"],
    installable: false,
}

se_policy_cil {
    name: "reqd_policy_mask.cil",
    src: ":reqd_policy_mask.conf",
    secilc_check: false,
    installable: false,
}

// pub_policy - policy that will be exported to be a part of non-platform
// policy corresponding to this platform version.
//
// This is a limited subset of policy that would not compile in checkpolicy on
// its own.
//
// To get around this limitation, add only the required files from private
// policy, which will generate CIL policy that will then be filtered out by the
// reqd_policy_mask.
//
// There are three pub_policy.cil files below:
//   - pub_policy.cil: exported 'product', 'system_ext' and 'system' policy.
//   - system_ext_pub_policy.cil: exported 'system_ext' and 'system' policy.
//   - plat_pub_policy.cil: exported 'system' policy.
//
// Those above files will in turn be used to generate the following versioned cil files:
//   - product_mapping_file: the versioned, exported 'product' policy in product partition.
//   - system_ext_mapping_file: the versioned, exported 'system_ext' policy in system_ext partition.
//   - plat_mapping_file: the versioned, exported 'system' policy in system partition.
//   - plat_pub_versioned.cil: the versioned, exported 'product', 'system_ext' and 'system' policy
//                             in vendor partition.
//
se_policy_conf {
    name: "pub_policy.conf",
    srcs: [":se_build_files{.product_public}"], // product_ includes system and system_ext
    installable: false,
}

se_policy_cil {
    name: "pub_policy.cil",
    src: ":pub_policy.conf",
    filter_out: [":reqd_policy_mask.cil"],
    secilc_check: false,
    installable: false,
}

se_policy_conf {
    name: "system_ext_pub_policy.conf",
    srcs: [":se_build_files{.system_ext_public}"], // system_ext_public includes system
    installable: false,
}

se_policy_cil {
    name: "system_ext_pub_policy.cil",
    src: ":system_ext_pub_policy.conf",
    filter_out: [":reqd_policy_mask.cil"],
    secilc_check: false,
    installable: false,
}

se_policy_conf {
    name: "plat_pub_policy.conf",
    srcs: [":se_build_files{.plat_public}"],
    installable: false,
}

se_policy_cil {
    name: "plat_pub_policy.cil",
    src: ":plat_pub_policy.conf",
    filter_out: [":reqd_policy_mask.cil"],
    secilc_check: false,
    installable: false,
}

// plat_policy.conf - A combination of the private and public platform policy
// which will ship with the device.
//
// The platform will always reflect the most recent platform version and is not
// currently being attributized.
se_policy_conf {
    name: "plat_sepolicy.conf",
    srcs: [":se_build_files{.plat}"],
    installable: false,
}

se_policy_cil {
    name: "plat_sepolicy.cil",
    src: ":plat_sepolicy.conf",
    additional_cil_files: ["private/technical_debt.cil"],
}

// userdebug_plat_policy.conf - the userdebug version plat_sepolicy.cil
se_policy_conf {
    name: "userdebug_plat_sepolicy.conf",
    srcs: [":se_build_files{.plat}"],
    build_variant: "userdebug",
    installable: false,
}

se_policy_cil {
    name: "userdebug_plat_sepolicy.cil",
    src: ":userdebug_plat_sepolicy.conf",
    additional_cil_files: ["private/technical_debt.cil"],
    debug_ramdisk: true,
    dist: {
        targets: ["droidcore"],
    },
<<<<<<< HEAD
=======
}

// A copy of the userdebug_plat_policy in GSI.
soong_config_module_type {
    name: "gsi_se_policy_cil",
    module_type: "se_policy_cil",
    config_namespace: "ANDROID",
    bool_variables: [
        "PRODUCT_INSTALL_DEBUG_POLICY_TO_SYSTEM_EXT",
    ],
    properties: [
        "enabled",
        "installable",
    ],
}

gsi_se_policy_cil {
    name: "system_ext_userdebug_plat_sepolicy.cil",
    stem: "userdebug_plat_sepolicy.cil",
    src: ":userdebug_plat_sepolicy.conf",
    additional_cil_files: ["private/technical_debt.cil"],
    system_ext_specific: true,
    enabled: false,
    installable: false,
    soong_config_variables: {
        PRODUCT_INSTALL_DEBUG_POLICY_TO_SYSTEM_EXT: {
            enabled: true,
            installable: true,
        },
    },
>>>>>>> 4d9acd31
}

// system_ext_policy.conf - A combination of the private and public system_ext
// policy which will ship with the device. System_ext policy is not attributized
se_policy_conf {
    name: "system_ext_sepolicy.conf",
    srcs: [":se_build_files{.system_ext}"],
    installable: false,
}

se_policy_cil {
    name: "system_ext_sepolicy.cil",
    src: ":system_ext_sepolicy.conf",
    system_ext_specific: true,
    filter_out: [":plat_sepolicy.cil"],
    remove_line_marker: true,
}

// product_policy.conf - A combination of the private and public product policy
// which will ship with the device. Product policy is not attributized
se_policy_conf {
    name: "product_sepolicy.conf",
    srcs: [":se_build_files{.product}"],
    installable: false,
}

se_policy_cil {
    name: "product_sepolicy.cil",
    src: ":product_sepolicy.conf",
    product_specific: true,
    filter_out: [":plat_sepolicy.cil", ":system_ext_sepolicy.cil"],
    remove_line_marker: true,
}

// policy mapping files
// auto-generate the mapping file for current platform policy, since it needs to
// track platform policy development
se_versioned_policy {
    name: "plat_mapping_file",
    base: ":plat_pub_policy.cil",
    mapping: true,
    version: "current",
    relative_install_path: "mapping", // install to /system/etc/selinux/mapping
}

se_versioned_policy {
    name: "system_ext_mapping_file",
    base: ":system_ext_pub_policy.cil",
    mapping: true,
    version: "current",
    filter_out: [":plat_mapping_file"],
    relative_install_path: "mapping", // install to /system_ext/etc/selinux/mapping
    system_ext_specific: true,
}

se_versioned_policy {
    name: "product_mapping_file",
    base: ":pub_policy.cil",
    mapping: true,
    version: "current",
    filter_out: [":plat_mapping_file", ":system_ext_mapping_file"],
    relative_install_path: "mapping", // install to /product/etc/selinux/mapping
    product_specific: true,
}

// plat_pub_versioned.cil - the exported platform policy associated with the version
// that non-platform policy targets.
se_versioned_policy {
    name: "plat_pub_versioned.cil",
    base: ":pub_policy.cil",
    target_policy: ":pub_policy.cil",
    version: "current",
    dependent_cils: [
        ":plat_sepolicy.cil",
        ":system_ext_sepolicy.cil",
        ":product_sepolicy.cil",
        ":plat_mapping_file",
        ":system_ext_mapping_file",
        ":product_mapping_file",
    ],
    vendor: true,
}

//////////////////////////////////
// Precompiled sepolicy is loaded if and only if:
// - plat_sepolicy_and_mapping.sha256 equals
//   precompiled_sepolicy.plat_sepolicy_and_mapping.sha256
// AND
// - system_ext_sepolicy_and_mapping.sha256 equals
//   precompiled_sepolicy.system_ext_sepolicy_and_mapping.sha256
// AND
// - product_sepolicy_and_mapping.sha256 equals
//   precompiled_sepolicy.product_sepolicy_and_mapping.sha256
// See system/core/init/selinux.cpp for details.
//////////////////////////////////
genrule {
    name: "plat_sepolicy_and_mapping.sha256_gen",
    srcs: [":plat_sepolicy.cil", ":plat_mapping_file"],
    out: ["plat_sepolicy_and_mapping.sha256"],
    cmd: "cat $(in) | sha256sum | cut -d' ' -f1 > $(out)",
}

prebuilt_etc {
    name: "plat_sepolicy_and_mapping.sha256",
    filename: "plat_sepolicy_and_mapping.sha256",
    src: ":plat_sepolicy_and_mapping.sha256_gen",
    relative_install_path: "selinux",
}

genrule {
    name: "system_ext_sepolicy_and_mapping.sha256_gen",
    srcs: [":system_ext_sepolicy.cil", ":system_ext_mapping_file"],
    out: ["system_ext_sepolicy_and_mapping.sha256"],
    cmd: "cat $(in) | sha256sum | cut -d' ' -f1 > $(out)",
}

prebuilt_etc {
    name: "system_ext_sepolicy_and_mapping.sha256",
    filename: "system_ext_sepolicy_and_mapping.sha256",
    src: ":system_ext_sepolicy_and_mapping.sha256_gen",
    relative_install_path: "selinux",
    system_ext_specific: true,
}

genrule {
    name: "product_sepolicy_and_mapping.sha256_gen",
    srcs: [":product_sepolicy.cil", ":product_mapping_file"],
    out: ["product_sepolicy_and_mapping.sha256"],
    cmd: "cat $(in) | sha256sum | cut -d' ' -f1 > $(out)",
}

prebuilt_etc {
    name: "product_sepolicy_and_mapping.sha256",
    filename: "product_sepolicy_and_mapping.sha256",
    src: ":product_sepolicy_and_mapping.sha256_gen",
    relative_install_path: "selinux",
    product_specific: true,
}

sepolicy_vers {
    name: "plat_sepolicy_vers.txt",
    version: "vendor",
    vendor: true,
}

soong_config_module_type {
    name: "precompiled_sepolicy_defaults",
    module_type: "prebuilt_defaults",
    config_namespace: "ANDROID",
    bool_variables: ["BOARD_USES_ODMIMAGE"],
    properties: ["vendor", "device_specific"],
}

precompiled_sepolicy_defaults {
    name: "precompiled_sepolicy",
    soong_config_variables: {
        BOARD_USES_ODMIMAGE: {
            device_specific: true,
            conditions_default: {
                vendor: true,
            },
        },
    },
}

//////////////////////////////////
// SHA-256 digest of the plat_sepolicy.cil and plat_mapping_file against
// which precompiled_policy was built.
//////////////////////////////////
prebuilt_etc {
    defaults: ["precompiled_sepolicy"],
    name: "precompiled_sepolicy.plat_sepolicy_and_mapping.sha256",
    filename: "precompiled_sepolicy.plat_sepolicy_and_mapping.sha256",
    src: ":plat_sepolicy_and_mapping.sha256_gen",
    relative_install_path: "selinux",
}

//////////////////////////////////
// SHA-256 digest of the system_ext_sepolicy.cil and system_ext_mapping_file against
// which precompiled_policy was built.
//////////////////////////////////
prebuilt_etc {
    defaults: ["precompiled_sepolicy"],
    name: "precompiled_sepolicy.system_ext_sepolicy_and_mapping.sha256",
    filename: "precompiled_sepolicy.system_ext_sepolicy_and_mapping.sha256",
    src: ":system_ext_sepolicy_and_mapping.sha256_gen",
    relative_install_path: "selinux",
}

//////////////////////////////////
// SHA-256 digest of the product_sepolicy.cil and product_mapping_file against
// which precompiled_policy was built.
//////////////////////////////////
prebuilt_etc {
    defaults: ["precompiled_sepolicy"],
    name: "precompiled_sepolicy.product_sepolicy_and_mapping.sha256",
    filename: "precompiled_sepolicy.product_sepolicy_and_mapping.sha256",
    src: ":product_sepolicy_and_mapping.sha256_gen",
    relative_install_path: "selinux",
}


//////////////////////////////////
// SELinux policy embedded into CTS.
// CTS checks neverallow rules of this policy against the policy of the device under test.
//////////////////////////////////
se_policy_conf {
    name: "general_sepolicy.conf",
    srcs: [":se_build_files{.plat}"],
    build_variant: "user",
    cts: true,
    exclude_build_test: true,
}

//////////////////////////////////
// modules for microdroid
//////////////////////////////////

// microdroid's system sepolicy is almost identical to host's system sepolicy, except that
// microdroid doesn't have system_ext and product. So microdroid's plat_pub_versioned.cil is
// generated with plat_pub_policy.cil (exported system), not pub_policy.cil (exported system +
// system_ext + product). Other two files, plat_sepolicy.cil and plat_mapping_file, are copied from
// host's files.
se_versioned_policy {
    name: "microdroid_plat_pub_versioned.cil",
    stem: "plat_pub_versioned.cil",
    base: ":plat_pub_policy.cil",
    target_policy: ":plat_pub_policy.cil",
    version: "current",
    dependent_cils: [
        ":plat_sepolicy.cil",
        ":plat_mapping_file",
    ],
    installable: false,
}

// microdroid's vendor sepolicy is a minimalized sepolicy needed for microdroid to boot. It just
// contains system/sepolicy/public and system/sepolicy/vendor.
se_policy_conf {
    name: "microdroid_vendor_sepolicy.conf",
    srcs: [":se_build_files{.plat_vendor}"],
    installable: false,
}

se_policy_cil {
    name: "microdroid_vendor_sepolicy.cil.raw",
    src: ":microdroid_vendor_sepolicy.conf",
    filter_out: [":reqd_policy_mask.cil"],
    secilc_check: false, // will be done in se_versioned_policy module
    installable: false,
}

se_versioned_policy {
    name: "microdroid_vendor_sepolicy.cil",
    stem: "vendor_sepolicy.cil",
    base: ":plat_pub_policy.cil",
    target_policy: ":microdroid_vendor_sepolicy.cil.raw",
    version: "current", // microdroid is bundled to system
    dependent_cils: [
        ":plat_sepolicy.cil",
        ":microdroid_plat_pub_versioned.cil",
        ":plat_mapping_file",
    ],
    filter_out: [":microdroid_plat_pub_versioned.cil"],
    installable: false,
}

sepolicy_vers {
    name: "microdroid_plat_sepolicy_vers.txt",
    version: "platform",
    stem: "plat_sepolicy_vers.txt",
    installable: false,
}<|MERGE_RESOLUTION|>--- conflicted
+++ resolved
@@ -793,8 +793,6 @@
     dist: {
         targets: ["droidcore"],
     },
-<<<<<<< HEAD
-=======
 }
 
 // A copy of the userdebug_plat_policy in GSI.
@@ -825,7 +823,6 @@
             installable: true,
         },
     },
->>>>>>> 4d9acd31
 }
 
 // system_ext_policy.conf - A combination of the private and public system_ext
