--- conflicted
+++ resolved
@@ -432,14 +432,12 @@
   tmpfs
 }:lnk_file no_w_file_perms;
 
-<<<<<<< HEAD
 # Foreign dex profiles are just markers. Prevent apps to do anything but touch them.
 neverallow appdomain user_profile_foreign_dex_data_file:file rw_file_perms;
 neverallow appdomain user_profile_foreign_dex_data_file:dir { open getattr read ioctl remove_name };
-=======
+
 # Applications should use the activity model for receiving events
 neverallow {
   appdomain
   -shell # bugreport
-} input_device:chr_file ~getattr;
->>>>>>> 9cc3a580
+} input_device:chr_file ~getattr;