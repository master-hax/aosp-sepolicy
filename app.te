--- conflicted
+++ resolved
@@ -204,12 +204,10 @@
 
 allow appdomain console_device:chr_file { read write };
 
-<<<<<<< HEAD
 # only allow unprivileged socket ioctl commands
 allowxperm { appdomain -bluetooth } self:{ rawip_socket tcp_socket udp_socket } ioctl unpriv_sock_ioctls;
-=======
+
 allow { appdomain -isolated_app } ion_device:chr_file rw_file_perms;
->>>>>>> 09f01c5f
 
 ###
 ### CTS-specific rules
