;; new_objects - a collection of types that have been introduced that have no
;;   analogue in older policy.  Thus, we do not need to map these types to
;;   previous ones.  Add here to pass checkapi tests.
(typeattribute new_objects)
(typeattributeset new_objects
  ( adbd_exec
    bootloader_boot_reason_prop
    broadcastradio_service
    e2fs
    e2fs_exec
    hal_broadcastradio_hwservice
    hal_cas_hwservice
    hal_lowpan_hwservice
    hal_neuralnetworks_hwservice
    hal_tetheroffload_hwservice
    hal_wifi_offload_hwservice
    kmsg_debug_device
    last_boot_reason_prop
    mediaprovider_tmpfs
    netd_stable_secret_prop
    package_native_service
    lowpan_device
    lowpan_prop
    lowpan_service
    mediaprovider_tmpfs
    netd_stable_secret_prop
    package_native_service
    storaged_data_file
    sysfs_fs_ext4_features
    system_boot_reason_prop
    system_net_netd_hwservice
    thermal_service
    thermalcallback_hwservice
    thermalserviced
    thermalserviced_exec
    thermalserviced_tmpfs
    timezone_service
    tombstoned_java_trace_socket
<<<<<<< HEAD
    tombstoned_java_trace_socket
    vold_service))
=======
    vold_service
    wpantund
    wpantund_exec
    wpantund_service
    wpantund_tmpfs))
>>>>>>> a2d30231

;; private_objects - a collection of types that were labeled differently in
;;     older policy, but that should not remain accessible to vendor policy.
;;     Thus, these types are also not mapped, but recorded for checkapi tests
(typeattribute priv_objects)
(typeattributeset priv_objects
     ( adbd_tmpfs ))<|MERGE_RESOLUTION|>--- conflicted
+++ resolved
@@ -36,16 +36,11 @@
     thermalserviced_tmpfs
     timezone_service
     tombstoned_java_trace_socket
-<<<<<<< HEAD
-    tombstoned_java_trace_socket
-    vold_service))
-=======
     vold_service
     wpantund
     wpantund_exec
     wpantund_service
     wpantund_tmpfs))
->>>>>>> a2d30231
 
 ;; private_objects - a collection of types that were labeled differently in
 ;;     older policy, but that should not remain accessible to vendor policy.
