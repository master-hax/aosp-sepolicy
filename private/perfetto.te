# Perfetto command-line client. Can be used only from the domains that are
# explicitly whitelisted with a domain_auto_trans(X, perfetto_exec, perfetto).
# This command line client accesses the privileged socket of the traced
# daemon.

type perfetto_exec, system_file_type, exec_type, file_type;
type perfetto_tmpfs, file_type;

tmpfs_domain(perfetto);

# Allow to access traced's privileged consumer socket.
unix_socket_connect(perfetto, traced_consumer, traced)

# Connect to the Perfetto traced daemon as a producer. This requires
# connecting to its producer socket and obtaining a (per-process) tmpfs fd.
perfetto_producer(perfetto)

# Allow to write and unlink traces into /data/misc/perfetto-traces.
allow perfetto perfetto_traces_data_file:dir rw_dir_perms;
allow perfetto perfetto_traces_data_file:file create_file_perms;

# Allow to access binder to pass the traces to Dropbox.
binder_use(perfetto)
binder_call(perfetto, system_server)
allow perfetto dropbox_service:service_manager find;

# Allow perfetto to read the trace config from statsd and shell
# (both root and non-root) on stdin and also to write the resulting trace to
# stdout.
allow perfetto { statsd shell su }:fd use;
allow perfetto { statsd shell su }:fifo_file { getattr read write };

# Allow to communicate use, read and write over the adb connection.
allow perfetto adbd:fd use;
allow perfetto adbd:unix_stream_socket { read write };

# Allow adbd to reap perfetto.
allow perfetto adbd:process { sigchld };

# Allow perfetto to write to statsd.
unix_socket_send(perfetto, statsdw, statsd)

# Allow to access /dev/pts when launched in an adb shell.
allow perfetto devpts:chr_file rw_file_perms;

# Allow perfetto to ask incidentd to start a report.
allow perfetto incident_service:service_manager find;
binder_call(perfetto, incidentd)

# perfetto log formatter calls isatty() on its stderr. Denial when running
# under adbd is harmless. Avoid generating denial logs.
dontaudit perfetto adbd:unix_stream_socket getattr;
dontauditxperm perfetto adbd:unix_stream_socket ioctl unpriv_tty_ioctls;
# As above, when adbd is running in "su" domain (only the ioctl is denied in
# practice).
dontauditxperm perfetto su:unix_stream_socket ioctl unpriv_tty_ioctls;
<<<<<<< HEAD
=======
# Similarly, CTS tests end up hitting a denial on shell pipes.
dontauditxperm perfetto shell:fifo_file ioctl unpriv_tty_ioctls;
>>>>>>> f885ab33

###
### Neverallow rules
###
### perfetto should NEVER do any of this

# Disallow mapping executable memory (execstack and exec are already disallowed
# globally in domain.te).
neverallow perfetto self:process execmem;

# Block device access.
neverallow perfetto dev_type:blk_file { read write };

# ptrace any other process
neverallow perfetto domain:process ptrace;

# Disallows access to other /data files.
neverallow perfetto {
  data_file_type
  -system_data_file
  -system_data_root_file
  # TODO(b/72998741) Remove exemption. Further restricted in a subsequent
  # neverallow. Currently only getattr and search are allowed.
  -vendor_data_file
  -zoneinfo_data_file
  -perfetto_traces_data_file
  with_native_coverage(`-method_trace_data_file')
}:dir *;
neverallow perfetto { system_data_file -perfetto_traces_data_file }:dir ~{ getattr search };
neverallow perfetto zoneinfo_data_file:dir ~r_dir_perms;
neverallow perfetto { data_file_type -zoneinfo_data_file -perfetto_traces_data_file }:lnk_file *;
neverallow perfetto {
  data_file_type
  -zoneinfo_data_file
  -perfetto_traces_data_file
  with_native_coverage(`-method_trace_data_file')
}:file ~write;<|MERGE_RESOLUTION|>--- conflicted
+++ resolved
@@ -54,11 +54,8 @@
 # As above, when adbd is running in "su" domain (only the ioctl is denied in
 # practice).
 dontauditxperm perfetto su:unix_stream_socket ioctl unpriv_tty_ioctls;
-<<<<<<< HEAD
-=======
 # Similarly, CTS tests end up hitting a denial on shell pipes.
 dontauditxperm perfetto shell:fifo_file ioctl unpriv_tty_ioctls;
->>>>>>> f885ab33
 
 ###
 ### Neverallow rules
