--- conflicted
+++ resolved
@@ -14,11 +14,8 @@
 # Allow to check whether security logging is enabled.
 get_prop(keystore, device_logging_prop)
 
-<<<<<<< HEAD
+# Allow keystore to write to statsd.
+unix_socket_send(keystore, statsdw, statsd)
+
 # Keystore need access to the keystore_key context files to load the keystore key backend.
 allow keystore keystore2_key_contexts_file:file r_file_perms;
-
-=======
->>>>>>> 7a12b01d
-# Allow keystore to write to statsd.
-unix_socket_send(keystore, statsdw, statsd)