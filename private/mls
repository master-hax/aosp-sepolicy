#################################################
# MLS policy constraints
#

#
# Process constraints
#

# Process transition:  Require equivalence unless the subject is trusted.
mlsconstrain process { transition dyntransition }
	     ((h1 eq h2 and l1 eq l2) or t1 == mlstrustedsubject);

# Process read operations: No read up unless trusted.
mlsconstrain process { getsched getsession getpgid getcap getattr ptrace share }
	     (l1 dom l2 or t1 == mlstrustedsubject);

# Process write operations:  Require equivalence unless trusted.
mlsconstrain process { sigkill sigstop signal setsched setpgid setcap setrlimit ptrace share }
	     (l1 eq l2 or t1 == mlstrustedsubject);

#
# Socket constraints
#

# Create/relabel operations:  Subject must be equivalent to object unless
# the subject is trusted.  Sockets inherit the range of their creator.
mlsconstrain socket_class_set { create relabelfrom relabelto }
	     ((h1 eq h2 and l1 eq l2) or t1 == mlstrustedsubject);

# Datagram send: Sender must be equivalent to the receiver unless one of them
# is trusted.
mlsconstrain unix_dgram_socket { sendto }
	     (l1 eq l2 or t1 == mlstrustedsubject or t2 == mlstrustedsubject);

# Stream connect:  Client must be equivalent to server unless one of them
# is trusted.
mlsconstrain unix_stream_socket { connectto }
	     (l1 eq l2 or t1 == mlstrustedsubject or t2 == mlstrustedsubject);

#
# Directory/file constraints
#

# Create/relabel operations:  Subject must be equivalent to object unless
# the subject is trusted. Also, files should always be single-level.
# Do NOT exempt mlstrustedobject types from this constraint.
mlsconstrain dir_file_class_set { create relabelfrom relabelto }
	     (l2 eq h2 and (l1 eq l2 or t1 == mlstrustedsubject));

#
# Constraints for app data files only.
#

# Only constrain open, not read/write, so already open fds can be used.
# Also constrain other forms of manipulation, e.g. chmod/chown, unlink, rename, etc.
# Subject must dominate object unless the subject is trusted.
<<<<<<< HEAD
mlsconstrain dir { open search setattr rename add_name remove_name reparent rmdir }
	     (t2 != app_data_file_type or l1 dom l2 or t1 == mlstrustedsubject);
=======
mlsconstrain dir { open search getattr setattr rename add_name remove_name reparent rmdir }
	     ( (t2 != app_data_file and t2 != privapp_data_file ) or l1 dom l2 or t1 == mlstrustedsubject);
>>>>>>> a59a843c
mlsconstrain { file sock_file } { open setattr unlink link rename }
	     ( (t2 != app_data_file_type and t2 != appdomain_tmpfs) or l1 dom l2 or t1 == mlstrustedsubject);

# For symlinks in app data files, require equivalence in order to manipulate or follow (read).
mlsconstrain { lnk_file } { open setattr unlink link rename read }
	     ( (t2 != app_data_file_type or t2 == privapp_data_file) or l1 eq l2 or t1 == mlstrustedsubject);
# But for priv_app_data_file, continue to use dominance for symlinks because dynamite relies on this.
# TODO: Migrate to equivalence when it's no longer needed.
mlsconstrain { lnk_file } { open setattr unlink link rename read }
	     ( (t2 != privapp_data_file and t2 != appdomain_tmpfs) or l1 dom l2 or t1 == mlstrustedsubject);

#
# Constraints for file types other than app data files.
#

# Read operations: Subject must dominate object unless the subject
# or the object is trusted.
mlsconstrain dir { read getattr search }
	     (t2 == app_data_file_type or l1 dom l2 or t1 == mlstrustedsubject or t2 == mlstrustedobject
	     or (t1 == mlsvendorcompat and (t2 == system_data_file or t2 == user_profile_data_file) ) );

mlsconstrain { file lnk_file sock_file chr_file blk_file } { read getattr execute }
	     (t2 == app_data_file_type or t2 == appdomain_tmpfs or l1 dom l2 or t1 == mlstrustedsubject or t2 == mlstrustedobject);

# Write operations: Subject must be equivalent to the object unless the
# subject or the object is trusted.
mlsconstrain dir { write setattr rename add_name remove_name reparent rmdir }
	     (t2 == app_data_file_type or l1 eq l2 or t1 == mlstrustedsubject or t2 == mlstrustedobject);

mlsconstrain { file lnk_file sock_file chr_file blk_file } { write setattr append unlink link rename }
	     (t2 == app_data_file_type or t2 == appdomain_tmpfs or l1 eq l2 or t1 == mlstrustedsubject or t2 == mlstrustedobject);

# Special case for FIFOs.
# These can be unnamed pipes, in which case they will be labeled with the
# creating process' label. Thus we also have an exemption when the "object"
# is a domain type, so that processes can communicate via unnamed pipes
# passed by binder or local socket IPC.
mlsconstrain fifo_file { read getattr }
	     (l1 dom l2 or t1 == mlstrustedsubject or t2 == mlstrustedobject or t2 == domain);

mlsconstrain fifo_file { write setattr append unlink link rename }
	     (l1 eq l2 or t1 == mlstrustedsubject or t2 == mlstrustedobject or t2 == domain);

#
# Binder IPC constraints
#
# Presently commented out, as apps are expected to call one another.
# This would only make sense if apps were assigned categories
# based on allowable communications rather than per-app categories.
#mlsconstrain binder call
#	(l1 eq l2 or t1 == mlstrustedsubject or t2 == mlstrustedsubject);<|MERGE_RESOLUTION|>--- conflicted
+++ resolved
@@ -54,13 +54,8 @@
 # Only constrain open, not read/write, so already open fds can be used.
 # Also constrain other forms of manipulation, e.g. chmod/chown, unlink, rename, etc.
 # Subject must dominate object unless the subject is trusted.
-<<<<<<< HEAD
-mlsconstrain dir { open search setattr rename add_name remove_name reparent rmdir }
+mlsconstrain dir { open search getattr setattr rename add_name remove_name reparent rmdir }
 	     (t2 != app_data_file_type or l1 dom l2 or t1 == mlstrustedsubject);
-=======
-mlsconstrain dir { open search getattr setattr rename add_name remove_name reparent rmdir }
-	     ( (t2 != app_data_file and t2 != privapp_data_file ) or l1 dom l2 or t1 == mlstrustedsubject);
->>>>>>> a59a843c
 mlsconstrain { file sock_file } { open setattr unlink link rename }
 	     ( (t2 != app_data_file_type and t2 != appdomain_tmpfs) or l1 dom l2 or t1 == mlstrustedsubject);
 
