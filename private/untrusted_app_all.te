--- conflicted
+++ resolved
@@ -137,14 +137,7 @@
 # For P, we assume that apps are safely handling the denial.
 dontaudit untrusted_app_all proc_stat:file read;
 dontaudit untrusted_app_all proc_vmstat:file read;
-<<<<<<< HEAD
 dontaudit untrusted_app_all proc_uptime:file read;
-=======
-dontaudit untrusted_app_all proc_uptime:file read;
-
-# Allow the allocation and use of ptys
-# Used by: https://play.google.com/store/apps/details?id=jackpal.androidterm
-create_pty(untrusted_app_all)
 
 # /proc/net access.
 # TODO(b/9496886) Audit access for removal.
@@ -156,5 +149,4 @@
     proc_net_type
     -proc_net_vpn
   }:{ dir file lnk_file } { getattr open read };
-')
->>>>>>> bc34fa26
+')