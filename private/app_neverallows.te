--- conflicted
+++ resolved
@@ -48,10 +48,7 @@
   all_untrusted_apps
   -untrusted_app_25
   -untrusted_app_27
-<<<<<<< HEAD
-=======
   -runas_app
->>>>>>> e7f1354c
 } { app_data_file privapp_data_file }:file execute_no_trans;
 
 # Do not allow untrusted apps to be assigned mlstrustedsubject.
