###
### neverallow rules for untrusted app domains
###

define(`all_untrusted_apps',`{
  ephemeral_app
  isolated_app
  untrusted_app
  untrusted_app_25
  untrusted_app_all
  untrusted_v2_app
}')

# Receive or send uevent messages.
neverallow all_untrusted_apps domain:netlink_kobject_uevent_socket *;

# Receive or send generic netlink messages
neverallow all_untrusted_apps domain:netlink_socket *;

# Too much leaky information in debugfs. It's a security
# best practice to ensure these files aren't readable.
neverallow all_untrusted_apps debugfs_type:file read;

# Do not allow untrusted apps to register services.
# Only trusted components of Android should be registering
# services.
neverallow all_untrusted_apps service_manager_type:service_manager add;

# Do not allow untrusted apps to use VendorBinder
neverallow all_untrusted_apps vndbinder_device:chr_file *;
neverallow all_untrusted_apps vndservice_manager_type:service_manager *;

# Do not allow untrusted apps to connect to the property service
# or set properties. b/10243159
neverallow all_untrusted_apps property_socket:sock_file write;
neverallow all_untrusted_apps init:unix_stream_socket connectto;
neverallow all_untrusted_apps property_type:property_service set;

# Do not allow untrusted apps to be assigned mlstrustedsubject.
# This would undermine the per-user isolation model being
# enforced via levelFrom=user in seapp_contexts and the mls
# constraints.  As there is no direct way to specify a neverallow
# on attribute assignment, this relies on the fact that fork
# permission only makes sense within a domain (hence should
# never be granted to any other domain within mlstrustedsubject)
# and an untrusted app is allowed fork permission to itself.
neverallow all_untrusted_apps mlstrustedsubject:process fork;

# Do not allow untrusted apps to hard link to any files.
# In particular, if an untrusted app links to other app data
# files, installd will not be able to guarantee the deletion
# of the linked to file. Hard links also contribute to security
# bugs, so we want to ensure untrusted apps never have this
# capability.
neverallow all_untrusted_apps file_type:file link;

# Do not allow untrusted apps to access network MAC address file
neverallow all_untrusted_apps sysfs_mac_address:file no_rw_file_perms;

# Restrict socket ioctls. Either 1. disallow privileged ioctls, 2. disallow the
# ioctl permission, or 3. disallow the socket class.
neverallowxperm all_untrusted_apps domain:{ rawip_socket tcp_socket udp_socket } ioctl priv_sock_ioctls;
neverallow all_untrusted_apps *:{ netlink_route_socket netlink_selinux_socket } ioctl;
neverallow all_untrusted_apps *:{
  socket netlink_socket packet_socket key_socket appletalk_socket
  netlink_tcpdiag_socket netlink_nflog_socket
  netlink_xfrm_socket netlink_audit_socket
  netlink_dnrt_socket netlink_kobject_uevent_socket tun_socket
  netlink_iscsi_socket netlink_fib_lookup_socket netlink_connector_socket
  netlink_netfilter_socket netlink_generic_socket netlink_scsitransport_socket
  netlink_rdma_socket netlink_crypto_socket
} *;

# Do not allow untrusted apps access to /cache
neverallow all_untrusted_apps { cache_file cache_recovery_file }:dir ~{ r_dir_perms };
neverallow all_untrusted_apps { cache_file cache_recovery_file }:file ~{ read getattr };

# Do not allow untrusted apps to create/unlink files outside of its sandbox,
# internal storage or sdcard.
# World accessible data locations allow application to fill the device
# with unaccounted for data. This data will not get removed during
# application un-installation.
neverallow all_untrusted_apps {
  fs_type
  -fuse                     # sdcard
  -sdcardfs                 # sdcard
  -vfat
  file_type
  -app_data_file            # The apps sandbox itself
  -media_rw_data_file       # Internal storage. Known that apps can
                            # leave artfacts here after uninstall.
  -user_profile_data_file   # Access to profile files
  userdebug_or_eng(`
    -method_trace_data_file # only on ro.debuggable=1
    -coredump_file          # userdebug/eng only
  ')
}:dir_file_class_set { create unlink };

# No untrusted component should be touching /dev/fuse
neverallow all_untrusted_apps fuse_device:chr_file *;

# Do not allow untrusted apps to directly open tun_device
neverallow all_untrusted_apps tun_device:chr_file open;

# Only allow appending to /data/anr/traces.txt (b/27853304, b/18340553)
neverallow all_untrusted_apps anr_data_file:file ~{ open append };
neverallow all_untrusted_apps anr_data_file:dir ~search;

# Avoid reads from generically labeled /proc files
# Create a more specific label if needed
neverallow all_untrusted_apps {
  proc
  proc_asound_cards
  proc_filesystems
  proc_kmsg
  proc_loadavg
  proc_mounts
  proc_pagetypeinfo
  proc_swaps
  proc_version
  proc_vmallocinfo
}:file { no_rw_file_perms no_x_file_perms };

# Avoid all access to kernel configuration
neverallow all_untrusted_apps config_gz:file { no_rw_file_perms no_x_file_perms };

# Only system_server can access proc_uid_time_in_state
neverallow { domain -init -system_server } proc_uid_time_in_state:file *;

# Do not allow untrusted apps access to preloads data files
neverallow all_untrusted_apps preloads_data_file:file no_rw_file_perms;

# Locking of files on /system could lead to denial of service attacks
# against privileged system components
neverallow all_untrusted_apps system_file:file lock;

# Do not permit untrusted apps to perform actions on HwBinder service_manager
# other than find actions for services listed below
neverallow all_untrusted_apps *:hwservice_manager ~find;

# Do not permit access from apps which host arbitrary code to HwBinder services,
# except those considered sufficiently safe for access from such apps.
# The two main reasons for this are:
# 1. HwBinder servers do not perform client authentication because HIDL
#    currently does not expose caller UID information and, even if it did, many
#    HwBinder services either operate at a level below that of apps (e.g., HALs)
#    or must not rely on app identity for authorization. Thus, to be safe, the
#    default assumption is that every HwBinder service treats all its clients as
#    equally authorized to perform operations offered by the service.
# 2. HAL servers (a subset of HwBinder services) contain code with higher
#    incidence rate of security issues than system/core components and have
#    access to lower layes of the stack (all the way down to hardware) thus
#    increasing opportunities for bypassing the Android security model.
#
# Safe services include:
# - same process services: because they by definition run in the process
#   of the client and thus have the same access as the client domain in which
#   the process runs
# - coredomain_hwservice: are considered safe because they do not pose risks
#   associated with reason #2 above.
# - hal_configstore_ISurfaceFlingerConfigs:  becuase it has specifically been
#   designed for use by any domain.
# - hal_graphics_allocator_hwservice: because these operations are also offered
#   by surfaceflinger Binder service, which apps are permitted to access
# - hal_omx_hwservice: because this is a HwBinder version of the mediacodec
#   Binder service which apps were permitted to access.
neverallow all_untrusted_apps {
  hwservice_manager_type
  -same_process_hwservice
  -coredomain_hwservice
  -hal_configstore_ISurfaceFlingerConfigs
  -hal_graphics_allocator_hwservice
  -hal_omx_hwservice
  -hal_cas_hwservice
  -untrusted_app_visible_hwservice
}:hwservice_manager find;
<<<<<<< HEAD
=======

>>>>>>> 91d398d8
# Make sure that the following services are never accessible by untrusted_apps
neverallow all_untrusted_apps {
  default_android_hwservice
  hal_audio_hwservice
  hal_bluetooth_hwservice
  hal_bootctl_hwservice
  hal_camera_hwservice
  hal_contexthub_hwservice
  hal_drm_hwservice
  hal_dumpstate_hwservice
  hal_fingerprint_hwservice
  hal_gatekeeper_hwservice
  hal_gnss_hwservice
  hal_graphics_composer_hwservice
  hal_health_hwservice
  hal_ir_hwservice
  hal_keymaster_hwservice
  hal_light_hwservice
  hal_memtrack_hwservice
  hal_neuralnetworks_hwservice
  hal_nfc_hwservice
  hal_oemlock_hwservice
  hal_power_hwservice
  hal_sensors_hwservice
  hal_telephony_hwservice
  hal_thermal_hwservice
  hal_tv_cec_hwservice
  hal_tv_input_hwservice
  hal_usb_hwservice
  hal_vibrator_hwservice
  hal_vr_hwservice
  hal_weaver_hwservice
  hal_wifi_hwservice
  hal_wifi_offload_hwservice
  hal_wifi_supplicant_hwservice
  hidl_base_hwservice
  system_net_netd_hwservice
  thermalcallback_hwservice
}:hwservice_manager find;
# HwBinder services offered by core components (as opposed to vendor components)
# are considered somewhat safer due to point #2 above.
neverallow all_untrusted_apps {
  coredomain_hwservice
  -same_process_hwservice
  -hidl_allocator_hwservice # Designed for use by any domain
  -hidl_manager_hwservice # Designed for use by any domain
  -hidl_memory_hwservice # Designed for use by any domain
  -hidl_token_hwservice # Designed for use by any domain
}:hwservice_manager find;

# SELinux is not an API for untrusted apps to use
neverallow all_untrusted_apps selinuxfs:file no_rw_file_perms;

# Restrict *Binder access from apps to HAL domains. We can only do this on full
# Treble devices where *Binder communications between apps and HALs are tightly
# restricted.
full_treble_only(`
  neverallow all_untrusted_apps {
    halserverdomain
    -coredomain
    -hal_configstore_server
    -hal_graphics_allocator_server
    -hal_cas_server
    -binder_in_vendor_violators # TODO(b/35870313): Remove once all violations are gone
    -untrusted_app_visible_halserver
  }:binder { call transfer };
')<|MERGE_RESOLUTION|>--- conflicted
+++ resolved
@@ -174,10 +174,7 @@
   -hal_cas_hwservice
   -untrusted_app_visible_hwservice
 }:hwservice_manager find;
-<<<<<<< HEAD
-=======
-
->>>>>>> 91d398d8
+
 # Make sure that the following services are never accessible by untrusted_apps
 neverallow all_untrusted_apps {
   default_android_hwservice
