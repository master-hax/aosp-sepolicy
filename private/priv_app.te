###
### A domain for further sandboxing privileged apps.
###

typeattribute priv_app coredomain;
app_domain(priv_app)

# Access the network.
net_domain(priv_app)
# Access bluetooth.
bluetooth_domain(priv_app)

# Allow the allocation and use of ptys
# Used by: https://play.privileged.com/store/apps/details?id=jackpal.androidterm
create_pty(priv_app)

# webview crash handling depends on self ptrace (b/27697529, b/20150694, b/19277529#comment7)
allow priv_app self:process ptrace;

# Some apps ship with shared libraries that they write out
# to their sandbox directory and then dlopen().
allow priv_app app_data_file:file execute;

allow priv_app audioserver_service:service_manager find;
allow priv_app cameraserver_service:service_manager find;
allow priv_app drmserver_service:service_manager find;
allow priv_app mediacodec_service:service_manager find;
allow priv_app mediametrics_service:service_manager find;
allow priv_app mediadrmserver_service:service_manager find;
allow priv_app mediacasserver_service:service_manager find;
allow priv_app mediaextractor_service:service_manager find;
allow priv_app mediaserver_service:service_manager find;
allow priv_app nfc_service:service_manager find;
allow priv_app oem_lock_service:service_manager find;
allow priv_app radio_service:service_manager find;
allow priv_app surfaceflinger_service:service_manager find;
allow priv_app app_api_service:service_manager find;
allow priv_app system_api_service:service_manager find;
allow priv_app persistent_data_block_service:service_manager find;
allow priv_app recovery_service:service_manager find;

# Write to /cache.
allow priv_app { cache_file cache_recovery_file }:dir create_dir_perms;
allow priv_app { cache_file cache_recovery_file }:file create_file_perms;
# /cache is a symlink to /data/cache on some devices. Allow reading the link.
allow priv_app cache_file:lnk_file r_file_perms;

# Write to /data/ota_package for OTA packages.
allow priv_app ota_package_file:dir rw_dir_perms;
allow priv_app ota_package_file:file create_file_perms;

# Access to /data/media.
allow priv_app media_rw_data_file:dir create_dir_perms;
allow priv_app media_rw_data_file:file create_file_perms;

# Used by Finsky / Android "Verify Apps" functionality when
# running "adb install foo.apk".
allow priv_app shell_data_file:file r_file_perms;
allow priv_app shell_data_file:dir r_dir_perms;

# Allow verifier to access staged apks.
allow priv_app { apk_tmp_file apk_private_tmp_file }:dir r_dir_perms;
allow priv_app { apk_tmp_file apk_private_tmp_file }:file r_file_perms;

# b/18504118: Allow reads from /data/anr/traces.txt
allow priv_app anr_data_file:file r_file_perms;

# Allow GMS core to access perfprofd output, which is stored
# in /data/misc/perfprofd/. GMS core will need to list all
# data stored in that directory to process them one by one.
userdebug_or_eng(`
  allow priv_app perfprofd_data_file:file r_file_perms;
  allow priv_app perfprofd_data_file:dir r_dir_perms;
')

# For AppFuse.
allow priv_app vold:fd use;
allow priv_app fuse_device:chr_file { read write };

# /sys and /proc access
r_dir_file(priv_app, sysfs_type)
r_dir_file(priv_app, proc)
r_dir_file(priv_app, rootfs)

# access the mac address
allowxperm priv_app self:udp_socket ioctl SIOCGIFHWADDR;

# Allow GMS core to communicate with update_engine for A/B update.
binder_call(priv_app, update_engine)
allow priv_app update_engine_service:service_manager find;

# Allow GMS core to communicate with dumpsys storaged.
binder_call(priv_app, storaged)
allow priv_app storaged_service:service_manager find;

# Allow Phone to read/write cached ringtones (opened by system).
allow priv_app ringtone_file:file { getattr read write };

# Access to /data/preloads
allow priv_app preloads_data_file:file r_file_perms;
allow priv_app preloads_data_file:dir r_dir_perms;
allow priv_app preloads_media_file:file r_file_perms;
allow priv_app preloads_media_file:dir r_dir_perms;

<<<<<<< HEAD
# TODO: revert this as part of fixing 33574909
# android.process.media uses /dev/mtp_usb
allow priv_app mtp_device:chr_file rw_file_perms;

# TODO: revert this as part of fixing 33574909
# MtpServer uses /dev/usb-ffs/mtp
allow priv_app functionfs:dir search;
allow priv_app functionfs:file rw_file_perms;

# TODO: revert this as part of fixing 33574909
# Traverse into /mnt/media_rw for bypassing FUSE daemon
# TODO: narrow this to just MediaProvider
allow priv_app mnt_media_rw_file:dir search;

# Allow privileged apps (e.g. GMS core) to generate unique hardware IDs
allow priv_app keystore:keystore_key gen_unique_id;

=======
>>>>>>> 24d3a1cc
read_runtime_log_tags(priv_app)

###
### neverallow rules
###

# Receive or send uevent messages.
neverallow priv_app domain:netlink_kobject_uevent_socket *;

# Receive or send generic netlink messages
neverallow priv_app domain:netlink_socket *;

# Too much leaky information in debugfs. It's a security
# best practice to ensure these files aren't readable.
neverallow priv_app debugfs:file read;

# Do not allow privileged apps to register services.
# Only trusted components of Android should be registering
# services.
neverallow priv_app service_manager_type:service_manager add;

# Do not allow privileged apps to connect to the property service
# or set properties. b/10243159
neverallow priv_app property_socket:sock_file write;
neverallow priv_app init:unix_stream_socket connectto;
neverallow priv_app property_type:property_service set;

# Do not allow priv_app to be assigned mlstrustedsubject.
# This would undermine the per-user isolation model being
# enforced via levelFrom=user in seapp_contexts and the mls
# constraints.  As there is no direct way to specify a neverallow
# on attribute assignment, this relies on the fact that fork
# permission only makes sense within a domain (hence should
# never be granted to any other domain within mlstrustedsubject)
# and priv_app is allowed fork permission to itself.
neverallow priv_app mlstrustedsubject:process fork;

# Do not allow priv_app to hard link to any files.
# In particular, if priv_app links to other app data
# files, installd will not be able to guarantee the deletion
# of the linked to file. Hard links also contribute to security
# bugs, so we want to ensure priv_app never has this
# capability.
neverallow priv_app file_type:file link;<|MERGE_RESOLUTION|>--- conflicted
+++ resolved
@@ -102,26 +102,9 @@
 allow priv_app preloads_media_file:file r_file_perms;
 allow priv_app preloads_media_file:dir r_dir_perms;
 
-<<<<<<< HEAD
-# TODO: revert this as part of fixing 33574909
-# android.process.media uses /dev/mtp_usb
-allow priv_app mtp_device:chr_file rw_file_perms;
-
-# TODO: revert this as part of fixing 33574909
-# MtpServer uses /dev/usb-ffs/mtp
-allow priv_app functionfs:dir search;
-allow priv_app functionfs:file rw_file_perms;
-
-# TODO: revert this as part of fixing 33574909
-# Traverse into /mnt/media_rw for bypassing FUSE daemon
-# TODO: narrow this to just MediaProvider
-allow priv_app mnt_media_rw_file:dir search;
-
 # Allow privileged apps (e.g. GMS core) to generate unique hardware IDs
 allow priv_app keystore:keystore_key gen_unique_id;
 
-=======
->>>>>>> 24d3a1cc
 read_runtime_log_tags(priv_app)
 
 ###
