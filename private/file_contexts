--- conflicted
+++ resolved
@@ -450,86 +450,6 @@
 # LocalTransport (backup) uses this subtree
 /data/cache/backup(/.*)?	u:object_r:cache_private_backup_file:s0
 
-#############################
-<<<<<<< HEAD
-# sysfs files
-#
-/sys/class/leds(/.*)?                        u:object_r:sysfs_leds:s0
-/sys/devices/platform/nfc-power/nfc_power -- u:object_r:sysfs_nfc_power_writable:s0
-/sys/devices/virtual/block/zram\d+(/.*)?     u:object_r:sysfs_zram:s0
-/sys/devices/virtual/block/zram\d+/uevent    u:object_r:sysfs_zram_uevent:s0
-/sys/devices/virtual/misc/hw_random(/.*)?    u:object_r:sysfs_hwrandom:s0
-/sys/power/wake_lock -- u:object_r:sysfs_wake_lock:s0
-/sys/power/wake_unlock -- u:object_r:sysfs_wake_lock:s0
-/sys/kernel/uevent_helper --	u:object_r:usermodehelper:s0
-/sys/module/lowmemorykiller(/.*)? -- u:object_r:sysfs_lowmemorykiller:s0
-/sys/module/wlan/parameters/fwpath u:object_r:sysfs_wlan_fwpath:s0
-/sys/devices/virtual/timed_output/vibrator/enable u:object_r:sysfs_vibrator:s0
-
-#############################
-# debugfs files
-#
-/sys/kernel/debug/mmc0(/.*)?                            u:object_r:debugfs_mmc:s0
-
-#############################
-# tracefs files
-#
-/sys/kernel(/debug)?/tracing/buffer_size_kb                                         u:object_r:tracing_shell_writable:s0
-/sys/kernel(/debug)?/tracing/events/binder/binder_locked/enable                     u:object_r:tracing_shell_writable:s0
-/sys/kernel(/debug)?/tracing/events/binder/binder_lock/enable                       u:object_r:tracing_shell_writable:s0
-/sys/kernel(/debug)?/tracing/events/binder/binder_transaction/enable                u:object_r:tracing_shell_writable:s0
-/sys/kernel(/debug)?/tracing/events/binder/binder_transaction_received/enable       u:object_r:tracing_shell_writable:s0
-/sys/kernel(/debug)?/tracing/events/binder/binder_unlock/enable                     u:object_r:tracing_shell_writable:s0
-/sys/kernel(/debug)?/tracing/events/cpufreq_interactive/enable                      u:object_r:tracing_shell_writable:s0
-/sys/kernel(/debug)?/tracing/events/power/clock_set_rate/enable                     u:object_r:tracing_shell_writable:s0
-/sys/kernel(/debug)?/tracing/events/power/cpu_frequency/enable                      u:object_r:tracing_shell_writable:s0
-/sys/kernel(/debug)?/tracing/events/power/cpu_frequency_limits/enable               u:object_r:tracing_shell_writable:s0
-/sys/kernel(/debug)?/tracing/events/power/cpu_idle/enable                           u:object_r:tracing_shell_writable:s0
-/sys/kernel(/debug)?/tracing/events/sched/sched_blocked_reason/enable               u:object_r:tracing_shell_writable:s0
-/sys/kernel(/debug)?/tracing/events/sched/sched_cpu_hotplug/enable                  u:object_r:tracing_shell_writable:s0
-/sys/kernel(/debug)?/tracing/events/sched/sched_switch/enable                       u:object_r:tracing_shell_writable:s0
-/sys/kernel(/debug)?/tracing/events/sched/sched_wakeup/enable                       u:object_r:tracing_shell_writable:s0
-/sys/kernel(/debug)?/tracing/events/vmscan/mm_vmscan_direct_reclaim_begin/enable    u:object_r:tracing_shell_writable:s0
-/sys/kernel(/debug)?/tracing/events/vmscan/mm_vmscan_direct_reclaim_end/enable      u:object_r:tracing_shell_writable:s0
-/sys/kernel(/debug)?/tracing/events/vmscan/mm_vmscan_kswapd_sleep/enable            u:object_r:tracing_shell_writable:s0
-/sys/kernel(/debug)?/tracing/events/vmscan/mm_vmscan_kswapd_wake/enable             u:object_r:tracing_shell_writable:s0
-/sys/kernel(/debug)?/tracing/instances(/.*)?                                        u:object_r:debugfs_tracing_instances:s0
-/sys/kernel(/debug)?/tracing/instances/wifi/free_buffer                             u:object_r:debugfs_wifi_tracing:s0
-/sys/kernel(/debug)?/tracing/instances/wifi/trace                                   u:object_r:debugfs_wifi_tracing:s0
-/sys/kernel(/debug)?/tracing/instances/wifi/tracing_on                              u:object_r:debugfs_wifi_tracing:s0
-/sys/kernel(/debug)?/tracing/options/overwrite                                      u:object_r:tracing_shell_writable:s0
-/sys/kernel(/debug)?/tracing/options/print-tgid                                     u:object_r:tracing_shell_writable:s0
-/sys/kernel(/debug)?/tracing/trace                                                  u:object_r:tracing_shell_writable:s0
-/sys/kernel(/debug)?/tracing/trace_clock                                            u:object_r:tracing_shell_writable:s0
-/sys/kernel(/debug)?/tracing/trace_marker                                           u:object_r:debugfs_trace_marker:s0
-/sys/kernel(/debug)?/tracing/tracing_on                                             u:object_r:tracing_shell_writable:s0
-
-###########################################
-# debug-only tracing
-#
-/sys/kernel/debug/tracing/events/sync/enable                         u:object_r:tracing_shell_writable_debug:s0
-/sys/kernel/debug/tracing/events/workqueue/enable                    u:object_r:tracing_shell_writable_debug:s0
-/sys/kernel/debug/tracing/events/regulator/enable                    u:object_r:tracing_shell_writable_debug:s0
-/sys/kernel/debug/tracing/events/pagecache/enable                    u:object_r:tracing_shell_writable_debug:s0
-
-/sys/kernel/debug/tracing/events/irq/enable                          u:object_r:tracing_shell_writable_debug:s0
-/sys/kernel/debug/tracing/events/ipi/enable                          u:object_r:tracing_shell_writable_debug:s0
-
-/sys/kernel/debug/tracing/events/f2fs/f2fs_sync_file_enter/enable    u:object_r:tracing_shell_writable_debug:s0
-/sys/kernel/debug/tracing/events/f2fs/f2fs_sync_file_exit/enable     u:object_r:tracing_shell_writable_debug:s0
-/sys/kernel/debug/tracing/events/f2fs/f2fs_write_begin/enable        u:object_r:tracing_shell_writable_debug:s0
-/sys/kernel/debug/tracing/events/f2fs/f2fs_write_end/enable          u:object_r:tracing_shell_writable_debug:s0
-/sys/kernel/debug/tracing/events/ext4/ext4_da_write_begin/enable     u:object_r:tracing_shell_writable_debug:s0
-/sys/kernel/debug/tracing/events/ext4/ext4_da_write_end/enable       u:object_r:tracing_shell_writable_debug:s0
-/sys/kernel/debug/tracing/events/ext4/ext4_sync_file_enter/enable    u:object_r:tracing_shell_writable_debug:s0
-/sys/kernel/debug/tracing/events/ext4/ext4_sync_file_exit/enable     u:object_r:tracing_shell_writable_debug:s0
-/sys/kernel/debug/tracing/events/block/block_rq_issue/enable         u:object_r:tracing_shell_writable_debug:s0
-/sys/kernel/debug/tracing/events/block/block_rq_complete/enable      u:object_r:tracing_shell_writable_debug:s0
-/sys/kernel/debug/tracing/saved_cmdlines_size                        u:object_r:tracing_shell_writable_debug:s0
-
-#############################
-=======
->>>>>>> 27c0aa7a
 # asec containers
 /mnt/asec(/.*)?             u:object_r:asec_apk_file:s0
 /mnt/asec/[^/]+/[^/]+\.zip  u:object_r:asec_public_file:s0
