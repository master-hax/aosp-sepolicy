--- conflicted
+++ resolved
@@ -246,12 +246,8 @@
 /system/bin/webview_zygote32     u:object_r:webview_zygote_exec:s0
 /system/bin/webview_zygote64     u:object_r:webview_zygote_exec:s0
 /system/bin/virtual_touchpad     u:object_r:virtual_touchpad_exec:s0
-<<<<<<< HEAD
 /system/bin/vr_wm                u:object_r:vr_wm_exec:s0
-/system/bin/hw/android\.hidl\.allocator@1\.0-service          u:object_r:hal_allocator_exec:s0
-=======
 /system/bin/hw/android\.hidl\.allocator@1\.0-service          u:object_r:hal_allocator_default_exec:s0
->>>>>>> 8988daa5
 
 #############################
 # Vendor files
